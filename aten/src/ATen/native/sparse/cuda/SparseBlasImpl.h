--- conflicted
+++ resolved
@@ -24,7 +24,13 @@
     const Scalar& alpha,
     const Tensor& result);
 
-<<<<<<< HEAD
+void add_out_sparse_csr(
+    const at::sparse_csr::SparseCsrTensor& mat1,
+    const at::sparse_csr::SparseCsrTensor& mat2,
+    const Scalar& alpha,
+    const Scalar& beta,
+    const at::sparse_csr::SparseCsrTensor& result);
+
 void triangular_solve_out_sparse_csr(
     const at::sparse_csr::SparseCsrTensor& A,
     const Tensor& B,
@@ -32,14 +38,6 @@
     bool upper,
     bool transpose,
     bool unitriangular);
-=======
-void add_out_sparse_csr(
-    const at::sparse_csr::SparseCsrTensor& mat1,
-    const at::sparse_csr::SparseCsrTensor& mat2,
-    const Scalar& alpha,
-    const Scalar& beta,
-    const at::sparse_csr::SparseCsrTensor& result);
->>>>>>> 4b8e77d4
 
 } // namespace cuda
 } // namespace impl
