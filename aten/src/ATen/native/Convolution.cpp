--- conflicted
+++ resolved
@@ -986,7 +986,6 @@
     Tensor gWt;
     // Compute conv
     if (input.numel() != 0) {
-<<<<<<< HEAD
       if (gOt.is_cuda()) {
         gOt = gOt.contiguous();
       }
@@ -996,39 +995,6 @@
         gWt = at::_convolution(gOt, ggIt, Tensor(), gw_conv_params.stride, gw_conv_params.padding, gw_conv_params.dilation, gw_conv_params.transposed, gw_conv_params.output_padding, gw_conv_params.groups, gw_conv_params.benchmark, gw_conv_params.deterministic, gw_conv_params.cudnn_enabled);
       } else {
         gWt = at::_convolution(ggIt, gOt, Tensor(), gw_conv_params.stride, gw_conv_params.padding, gw_conv_params.dilation, gw_conv_params.transposed, gw_conv_params.output_padding, gw_conv_params.groups, gw_conv_params.benchmark, gw_conv_params.deterministic, gw_conv_params.cudnn_enabled);
-=======
-      if (groups == 1) {
-
-        if (gOt.is_cuda()) {
-          gOt = gOt.contiguous();
-        }
-        // Compute conv
-        if (params.transposed) {
-          gw_conv_params.transposed = false;
-          gWt = at::_convolution(gOt, ggIt, Tensor(), gw_conv_params.stride, gw_conv_params.padding, gw_conv_params.dilation, gw_conv_params.transposed, gw_conv_params.output_padding, gw_conv_params.groups, gw_conv_params.benchmark, gw_conv_params.deterministic, gw_conv_params.cudnn_enabled, params.allow_tf32);
-        } else {
-          gWt = at::_convolution(ggIt, gOt, Tensor(), gw_conv_params.stride, gw_conv_params.padding, gw_conv_params.dilation, gw_conv_params.transposed, gw_conv_params.output_padding, gw_conv_params.groups, gw_conv_params.benchmark, gw_conv_params.deterministic, gw_conv_params.cudnn_enabled, params.allow_tf32);
-        }
-      } else {
-        std::vector<Tensor> gWt_list(groups);
-        for (int g = 0; g < groups; ++g) {
-          auto ggIt_g = subvariable(ggIt, 0, groups, g);
-          auto gOt_g = subvariable(gOt, 0, groups, g);
-          if (gOt_g.is_cuda()) {
-            gOt_g = gOt_g.contiguous();
-          }
-
-          // Compute conv
-          if (params.transposed) {
-            gw_conv_params.transposed = false;
-            gWt_list[g] = at::_convolution(gOt_g, ggIt_g, Tensor(), gw_conv_params.stride, gw_conv_params.padding, gw_conv_params.dilation, gw_conv_params.transposed, gw_conv_params.output_padding, gw_conv_params.groups, gw_conv_params.benchmark, gw_conv_params.deterministic, gw_conv_params.cudnn_enabled, params.allow_tf32);
-          } else {
-            gWt_list[g] = at::_convolution(ggIt_g, gOt_g, Tensor(), gw_conv_params.stride, gw_conv_params.padding, gw_conv_params.dilation, gw_conv_params.transposed, gw_conv_params.output_padding, gw_conv_params.groups, gw_conv_params.benchmark, gw_conv_params.deterministic, gw_conv_params.cudnn_enabled, params.allow_tf32);
-          }
-        }
-
-        gWt = at::cat(gWt_list, 1);
->>>>>>> ae769982
       }
 
       // Transpose gW to match chan_in and chan_out
