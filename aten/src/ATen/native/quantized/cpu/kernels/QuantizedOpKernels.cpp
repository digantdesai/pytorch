--- conflicted
+++ resolved
@@ -2917,12 +2917,7 @@
   AT_DISPATCH_QINT_TYPES(
       qtensor.scalar_type(), "quantize_tensor_per_tensor_affine_cpu", [&]() {
         scalar_t* qdata = qtensor.data_ptr<scalar_t>();
-<<<<<<< HEAD
-        for (int i = 0; i < numel; ++i) {
-=======
-        int numel = rtensor.numel();
         for (const auto i : c10::irange(numel)) {
->>>>>>> baf935df
           qdata[i] = quantize_val<scalar_t>(scale, zero_point, rdata[i]);
         }
       });
@@ -2956,13 +2951,7 @@
   AT_DISPATCH_QINT_TYPES(
       qtensor.scalar_type(), "dequantize_tensor_per_tensor_affine_cpu", [&]() {
         const scalar_t* qdata = qtensor.data_ptr<scalar_t>();
-<<<<<<< HEAD
-
-        for (int i = 0; i < numel; ++i) {
-=======
-        int numel = qtensor.numel();
         for (const auto i : c10::irange(numel)) {
->>>>>>> baf935df
           rdata[i] = dequantize_val<scalar_t>(scale, zero_point, qdata[i]);
         }
       });
