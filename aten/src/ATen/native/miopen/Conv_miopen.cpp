#include <ATen/ATen.h>
#include <ATen/NativeFunctions.h>
#include <ATen/Config.h>

// TODO: Remove the condition on AT_ROCM_ENABLED entirely,
// don't build this file as part of CPU build.
#include <ATen/cuda/CUDAConfig.h>

#if !AT_ROCM_ENABLED()

namespace at { namespace native {

// See Note [ATen preprocessor philosophy]

at::Tensor miopen_convolution(
    const Tensor& input, const Tensor& weight, const c10::optional<Tensor>& bias_opt /* optional */,
    IntArrayRef padding, IntArrayRef stride, IntArrayRef dilation,
    int64_t groups, bool benchmark, bool deterministic) {
  AT_ERROR("miopen_convolution: ATen not compiled with MIOpen support");
}

at::Tensor miopen_convolution_backward_input(
    IntArrayRef input_size, const at::Tensor& grad_output, const at::Tensor& weight,
    IntArrayRef padding, IntArrayRef stride, IntArrayRef dilation, int64_t groups,
    bool benchmark, bool deterministic) {
  AT_ERROR("miopen_convolution_backward_input: ATen not compiled with MIOpen support");
}

at::Tensor miopen_convolution_backward_weight(
    IntArrayRef weight_size, const at::Tensor& grad_output, const at::Tensor& input,
    IntArrayRef padding, IntArrayRef stride, IntArrayRef dilation, int64_t groups,
    bool benchmark, bool deterministic) {
  AT_ERROR("miopen_convolution_backward_weight: ATen not compiled with MIOpen support");
}

at::Tensor miopen_convolution_backward_bias(
    const at::Tensor& grad_output) {
  AT_ERROR("miopen_convolution_backward_bias: ATen not compiled with MIOpen support");
}

std::tuple<at::Tensor,at::Tensor,at::Tensor> miopen_convolution_backward(
    const at::Tensor& input, const at::Tensor& grad_output, const at::Tensor& weight,
    IntArrayRef padding, IntArrayRef stride, IntArrayRef dilation, int64_t groups,
    bool benchmark, bool deterministic, std::array<bool,3> output_mask) {
  AT_ERROR("miopen_convolution_backward: ATen not compiled with MIOpen support");
}

at::Tensor miopen_convolution_transpose(
    const Tensor& input, const Tensor& weight, const c10::optional<Tensor>& bias_opt /* optional */,
    IntArrayRef padding, IntArrayRef output_padding, IntArrayRef stride, IntArrayRef dilation,
    int64_t groups, bool benchmark, bool deterministic) {
  AT_ERROR("miopen_convolution_transpose: ATen not compiled with MIOpen support");
}

at::Tensor miopen_convolution_transpose_backward_input(
    const at::Tensor& grad_output, const at::Tensor& weight,
    IntArrayRef padding, IntArrayRef stride, IntArrayRef dilation,
    int64_t groups, bool benchmark, bool deterministic) {
  AT_ERROR("miopen_convolution_transpose_backward: ATen not compiled with MIOpen support");
}

at::Tensor miopen_convolution_transpose_backward_weight(
    IntArrayRef weight_size, const at::Tensor& grad_output, const at::Tensor& input,
    IntArrayRef padding, IntArrayRef stride, IntArrayRef dilation, int64_t groups,
    bool benchmark, bool deterministic) {
  AT_ERROR("miopen_convolution_transpose_backward_weight: ATen not compiled with MIOpen support");
}

std::tuple<at::Tensor,at::Tensor,at::Tensor> miopen_convolution_transpose_backward(
    const at::Tensor& input, const at::Tensor& grad_output, const at::Tensor& weight,
    IntArrayRef padding, IntArrayRef output_padding, IntArrayRef stride, IntArrayRef dilation, int64_t groups,
    bool benchmark, bool deterministic, std::array<bool,3> output_mask) {
  AT_ERROR("miopen_convolution_transpose_backward: ATen not compiled with MIOpen support");
}

at::Tensor miopen_depthwise_convolution(
    const Tensor& input, const Tensor& weight, const c10::optional<Tensor>& bias_opt /* optional */,
    IntArrayRef padding, IntArrayRef stride, IntArrayRef dilation,
    int64_t groups, bool benchmark, bool deterministic) {
  AT_ERROR("miopen_depthwise_convolution: ATen not compiled with MIOpen support");
}

at::Tensor miopen_depthwise_convolution_backward_input(
    IntArrayRef input_size, const at::Tensor& grad_output, const at::Tensor& weight,
    IntArrayRef padding, IntArrayRef stride, IntArrayRef dilation, int64_t groups,
    bool benchmark, bool deterministic) {
  AT_ERROR("miopen_depthwise_convolution_backward_input: ATen not compiled with MIOpen support");
}

at::Tensor miopen_depthwise_convolution_backward_weight(
    IntArrayRef weight_size, const at::Tensor& grad_output, const at::Tensor& input,
    IntArrayRef padding, IntArrayRef stride, IntArrayRef dilation, int64_t groups,
    bool benchmark, bool deterministic) {
  AT_ERROR("miopen_depthwise_convolution_backward_weight: ATen not compiled with MIOpen support");
}

std::tuple<at::Tensor,at::Tensor,at::Tensor> miopen_depthwise_convolution_backward(
    const at::Tensor& input, const at::Tensor& grad_output, const at::Tensor& weight,
    IntArrayRef padding, IntArrayRef stride, IntArrayRef dilation, int64_t groups,
    bool benchmark, bool deterministic, std::array<bool,3> output_mask) {
  AT_ERROR("miopen_depthwise_convolution_backward: ATen not compiled with MIOpen support");
}

}}

#else  // AT_ROCM_ENABLED

#include <aten/src/THH/THH.h>

#include <ATen/miopen/miopen-wrapper.h>
#include <ATen/miopen/Descriptors.h>
#include <ATen/miopen/Types.h>
#include <ATen/miopen/Utils.h>

#include <ATen/TensorUtils.h>
#include <ATen/native/ConvUtils.h>

#include <functional>
#include <iterator>
#include <sstream>
#include <algorithm>
#include <memory>
#include <mutex>
#include <stdint.h>
#include <unordered_map>


namespace at { namespace native {

Tensor narrowGroup(const Tensor& t, int dim, int group_idx, int64_t groups) {
  auto group_size = t.size(dim) / groups;
  return t.narrow(dim, group_idx * group_size, group_size);
}

// ---------------------------------------------------------------------
//
// Checking
//
// ---------------------------------------------------------------------

// Used on pad, stride and dilation
static void check_args(CheckedFrom c, IntArrayRef args, size_t expected_size, const char* arg_name)
{
  TORCH_CHECK(args.size() <= expected_size,
           "Too many ", arg_name, " values (", args.size(), ") supplied, expecting ",
           expected_size, " (while checking arguments for ", c, ")");
  TORCH_CHECK(args.size() >= expected_size,
           "Not enough ", arg_name, " values (", args.size(), ") supplied, expecting ",
           expected_size, " (while checking arguments for ", c, ")");

  auto num_negative_values = std::count_if(args.begin(), args.end(), [](int x){return x < 0;});
  if (num_negative_values > 0){
    std::stringstream ss;
    ss << arg_name << " should be greater than zero but got (";
    std::copy(args.begin(), args.end() - 1, std::ostream_iterator<int>(ss,", "));
    ss << args.back() <<  ")" << " (while checking arguments for " << c << ")";
    AT_ERROR(ss.str());
  }
}

// see NOTE [ Convolution checks] in src/Aten/native/cudnn/Conv.cpp
static void convolution_shape_check(
    CheckedFrom c,
    const TensorGeometryArg& input, const TensorGeometryArg& weight, const TensorGeometryArg& output,
    IntArrayRef padding, IntArrayRef stride, IntArrayRef dilation, int64_t groups)
{
  check_args(c, padding, input->dim() - 2, "padding");
  check_args(c, stride, padding.size(), "stride");
  check_args(c, dilation, padding.size(), "dilation");

  // Input
  checkDimRange(c, input, 3, 6 /* exclusive */);
  checkSize(c, input, input_channels_dim, weight->size(1) * groups);

  // Weight
  checkSameDim(c, input, weight);

  checkSameDim(c, input, output);
}

// This POD struct is used to let us easily compute hashes of the
// parameters
struct ConvolutionParams
{
  miopenHandle_t handle;
  miopenDataType_t dataType;
  int input_size[2 + max_dim];
  int input_stride[2 + max_dim];
  int weight_size[2 + max_dim];
  int padding[max_dim];
  int stride[max_dim];
  int dilation[max_dim];
  int64_t groups;
  bool deterministic;
  int device_id; //This is needed to distinguish between miopen handles of multiple gpus.
  // NB: transposed purposely omitted: transposed just swaps
  // forward and backward, so you can reuse the benchmark entry,
};
// ConvolutionParams must be a POD because we read out its memory
// contenst as char* when hashing
static_assert(std::is_pod<ConvolutionParams>::value, "ConvolutionParams not POD");

void setConvolutionParams(
    ConvolutionParams* params, miopenHandle_t handle,
    const at::Tensor& input, const at::Tensor& weight,
    IntArrayRef padding, IntArrayRef stride, IntArrayRef dilation,
    int64_t groups, bool deterministic) {

  miopenDataType_t dataType = getMiopenDataType(input);
  memset(params, 0, sizeof(ConvolutionParams));
  params->dataType = dataType;
  params->handle = handle;
  // ASSERT(weight.dim() == input.dim())
  for (int i = 0; i != input.dim(); ++i) {
    params->input_size[i] = (int) input.size(i);
    params->input_stride[i] = (int) input.stride(i);
    params->weight_size[i] = (int) weight.size(i);
  }
  // ASSERT(padding.size() == stride.size())
  // ASSERT(padding.size() == dilation.size())
  for (size_t i = 0; i != padding.size(); ++i) {
    params->padding[i] = padding[i];
    params->stride[i] = stride[i];
    params->dilation[i] = dilation[i];
  }
  params->groups = groups;
  params->deterministic = deterministic;
  int device_id;
  HIP_CHECK(hipGetDevice(&device_id));
  params->device_id = device_id;
}

// Convenience struct for passing around descriptors and data
// pointers
struct ConvolutionArgs {
  miopenHandle_t handle;
  ConvolutionParams params;
  TensorDescriptor idesc, odesc;
  FilterDescriptor wdesc;
  const Tensor& input, output, weight;
  ConvolutionDescriptor cdesc;

  ConvolutionArgs(const Tensor& input, const Tensor& output, const Tensor& weight) : input(input), output(output), weight(weight) {
  }
};

// ---------------------------------------------------------------------
//
// Benchmarking
//
// ---------------------------------------------------------------------

// Hashing machinery for ConvolutionParams
struct ParamsHash {
  std::size_t operator()(const ConvolutionParams& params) const {
    auto ptr = reinterpret_cast<const uint8_t*>(&params);
    uint32_t value = 0x811C9DC5;
    for (int i = 0; i < (int)sizeof(ConvolutionParams); ++i) {
      value ^= ptr[i];
      value *= 0x01000193;
    }
    return (size_t)value;
  }
};

struct ParamsEqual {
  bool operator()(const ConvolutionParams& a, const ConvolutionParams& b) const {
    auto ptr1 = reinterpret_cast<const uint8_t*>(&a);
    auto ptr2 = reinterpret_cast<const uint8_t*>(&b);
    return memcmp(ptr1, ptr2, sizeof(ConvolutionParams)) == 0;
  }
};

template <typename T>
struct BenchmarkCache {
  std::mutex mutex;
  std::unordered_map<ConvolutionParams, T, ParamsHash, ParamsEqual> map;

  bool find(const ConvolutionParams& params, T* results) {
    std::lock_guard<std::mutex> guard(mutex);
    auto it = map.find(params);
    if (it == map.end()) {
      return false;
    }
    *results = it->second;
    return true;
  }

  void insert(const ConvolutionParams& params, const T& results) {
    std::lock_guard<std::mutex> guard(mutex);
    map[params] = results;
  }
};

BenchmarkCache<miopenConvFwdAlgorithm_t> fwd_algos;
BenchmarkCache<miopenConvBwdDataAlgorithm_t> bwd_data_algos;
BenchmarkCache<miopenConvBwdWeightsAlgorithm_t> bwd_filter_algos;

BenchmarkCache<size_t> fwd_wssizes;
BenchmarkCache<size_t> bwd_data_wssizes;
BenchmarkCache<size_t> bwd_filter_wssizes;

struct Workspace {
  Workspace(size_t size) : size(size), data(NULL) {
    data = THCudaMalloc(globalContext().lazyInitCUDA(), size);
  }
  Workspace(const Workspace&) = delete;
  Workspace(Workspace&&) = default;
  Workspace& operator=(Workspace&&) = default;
  ~Workspace() {
    if (data) {
      THCudaFree(globalContext().lazyInitCUDA(), data);
    }
  }

  size_t size;
  void* data;
};

template<typename algo_t>
struct algorithm_search {
};

size_t getWorkspaceSize(
    const ConvolutionArgs& args, const miopenConvFwdAlgorithm_t)
{
    size_t sz = 0;
    miopenConvolutionForwardGetWorkSpaceSize(
        args.handle,
        args.wdesc.desc(),
        args.idesc.desc(),
        args.cdesc.desc(),
        args.odesc.desc(),
        &sz);
    return sz;
}
size_t getWorkspaceSize(
    const ConvolutionArgs& args, const miopenConvBwdDataAlgorithm_t)
{
    size_t sz = 0;
    miopenConvolutionBackwardDataGetWorkSpaceSize(
        args.handle,
        args.odesc.desc(),
        args.wdesc.desc(),
        args.cdesc.desc(),
        args.idesc.desc(),
        &sz);
    return sz;
}
size_t getWorkspaceSize(
    const ConvolutionArgs& args, const miopenConvBwdWeightsAlgorithm_t)
{
    size_t sz = 0;
    miopenConvolutionBackwardWeightsGetWorkSpaceSize(
        args.handle,
        args.odesc.desc(),
        args.idesc.desc(),
        args.cdesc.desc(),
        args.wdesc.desc(),
        &sz);
    return sz;
}

template<typename perf_t>
perf_t getBestAlgorithm(perf_t *perfResults, bool deterministic, int n_algo) {
  return perfResults[0];
}

template<>
struct algorithm_search<miopenConvFwdAlgorithm_t> {
  using perf_t = miopenConvAlgoPerf_t;
  using algo_t = miopenConvFwdAlgorithm_t;

  static constexpr auto DEFAULT_ALGO = miopenConvolutionFwdAlgoGEMM;
  static BenchmarkCache<algo_t>& cache() { return fwd_algos; }
  static BenchmarkCache<size_t>& wsscache() { return fwd_wssizes; }

  static perf_t findAlgorithm(const ConvolutionArgs& args) {
    int perf_count;
    perf_t perf_results;
    size_t max_ws_size = getWorkspaceSize(args, DEFAULT_ALGO);
    Workspace ws(max_ws_size);
    MIOPEN_CHECK(miopenFindConvolutionForwardAlgorithm(
        args.handle,
        args.idesc.desc(), args.input.data_ptr(),
        args.wdesc.desc(), args.weight.data_ptr(),
        args.cdesc.desc(),
        args.odesc.desc(), args.output.data_ptr(),
        1,        // just return the fastest
        &perf_count,
        &perf_results,
        ws.data,
        ws.size,
        false));
    return perf_results;
  }
};

template<>
struct algorithm_search<miopenConvBwdDataAlgorithm_t> {
  using perf_t = miopenConvAlgoPerf_t;
  using algo_t = miopenConvBwdDataAlgorithm_t;

  static constexpr auto DEFAULT_ALGO = miopenConvolutionBwdDataAlgoGEMM;
  static BenchmarkCache<algo_t>& cache() { return bwd_data_algos; }
  static BenchmarkCache<size_t>& wsscache() { return bwd_data_wssizes; }

  static perf_t findAlgorithm(const ConvolutionArgs& args) {
    int perf_count;
    perf_t perf_results;
    size_t max_ws_size = getWorkspaceSize(args, DEFAULT_ALGO);
    Workspace ws(max_ws_size);
    MIOPEN_CHECK(miopenFindConvolutionBackwardDataAlgorithm(
        args.handle,
        args.odesc.desc(), args.output.data_ptr(),
        args.wdesc.desc(), args.weight.data_ptr(),
        args.cdesc.desc(),
        args.idesc.desc(), args.input.data_ptr(),
        1,      // just return the fastest
        &perf_count,
        &perf_results,
        ws.data,
        ws.size,
        false));
    return perf_results;
  }
};

template<>
struct algorithm_search<miopenConvBwdWeightsAlgorithm_t> {
  using perf_t = miopenConvAlgoPerf_t;
  using algo_t = miopenConvBwdWeightsAlgorithm_t;

  static constexpr auto DEFAULT_ALGO = miopenConvolutionBwdWeightsAlgoGEMM;
  static BenchmarkCache<algo_t>& cache() { return bwd_filter_algos; }
  static BenchmarkCache<size_t>& wsscache() { return bwd_filter_wssizes; }

  static perf_t findAlgorithm(const ConvolutionArgs& args) {
    int perf_count;
    perf_t perf_results;
    size_t max_ws_size = getWorkspaceSize(args, DEFAULT_ALGO);
    Workspace ws(max_ws_size);
    MIOPEN_CHECK(miopenFindConvolutionBackwardWeightsAlgorithm(
        args.handle,
        args.odesc.desc(), args.output.data_ptr(),
        args.idesc.desc(), args.input.data_ptr(),
        args.cdesc.desc(),
        args.wdesc.desc(), args.weight.data_ptr(),
        1,      // just return the fastest
        &perf_count,
        &perf_results,
        ws.data,
        ws.size,
        false));
    return perf_results;
  }
};

template<typename algo_t>
void findAlgorithm(const ConvolutionArgs& args, bool benchmark, algo_t* algo) {
  using search = algorithm_search<algo_t>;
  auto& cache = search::cache();
  auto& wsscache = search::wsscache();

  if (cache.find(args.params, algo)) {
    return;
  }

  if (args.params.deterministic && !benchmark) {
    *algo = search::DEFAULT_ALGO;
  }

  if (cache.find(args.params, algo)) {
    // re-check cache since another thread may have benchmarked the algorithm
    return;
  }

  auto perfResults = search::findAlgorithm(args);
  *algo = reinterpret_cast<algo_t&>(perfResults);

  cache.insert(args.params, *algo);
  wsscache.insert(args.params, perfResults.memory);

  c10::hip::HIPCachingAllocator::emptyCache();
}

template<typename algo_t>
Workspace chooseAlgorithm(
    const ConvolutionArgs& args,
    bool benchmark,
    algo_t* algo)
{
  findAlgorithm(args, benchmark, algo);

  using search = algorithm_search<algo_t>;
  size_t workspace_size;
  search::wsscache().find(args.params, &workspace_size);
  try {
    return Workspace(workspace_size);
  } catch (const std::exception& e) {
    hipGetLastError(); // clear OOM error

    // switch to default algorithm and record it in the cache to prevent
    // further OOM errors
    *algo = search::DEFAULT_ALGO;
    workspace_size = getWorkspaceSize(args, *algo);
    search::cache().insert(args.params, *algo);
    search::wsscache().insert(args.params, workspace_size);
    return Workspace(workspace_size);
  }
}

// ---------------------------------------------------------------------
//
// Bias addition
//
// ---------------------------------------------------------------------

// In-place!
void miopen_convolution_add_bias_(CheckedFrom c, const TensorArg& output, const TensorArg& bias)
{
  checkAllSameType(c, {output, bias});
  checkAllSameGPU(c, {output, bias});
  checkSize(c, bias, { output->size(output_channels_dim) });

  TensorDescriptor bdesc, odesc;
  bdesc.set(bias->expand({1, bias->size(0)}), output->dim());
  odesc.set(*output);

  auto handle = getMiopenHandle();
  auto dataType = getMiopenDataType(*bias);
  Constant one(dataType, 1);
  Constant zero(dataType, 0);

  MIOPEN_CHECK(miopenConvolutionForwardBias(handle, &one, bdesc.desc(), bias->data_ptr(),
                                     &zero, odesc.desc(), output->data_ptr()));
}

// see NOTE [ Convolution design ] in src/Aten/native/cudnn/Conv.cpp


// ---------------------------------------------------------------------
//
// Convolution forward / Transposed convolution backward
//
// ---------------------------------------------------------------------

// The raw API directly invokes MIOpen.
//
// There are a few reasons this should never be directly exposed
// via ATen:
//
//    - It takes output as a parameter (this should be computed!)
//    - It doesn't do input checking
//    - It doesn't resize output (it is assumed to be correctly sized)
//
void raw_miopen_convolution_forward_out(
    const Tensor& output, const Tensor& input, const Tensor& weight,
    IntArrayRef padding, IntArrayRef stride, IntArrayRef dilation, int64_t groups,
    bool benchmark, bool deterministic) {

  auto dataType = getMiopenDataType(input);
  miopenConvolutionMode_t c_mode = miopenConvolution;

  ConvolutionArgs args{ input, output, weight };
  args.handle = getMiopenHandle();
  setConvolutionParams(&args.params, args.handle, input, weight, padding, stride, dilation, groups, deterministic);
  args.idesc.set(input);
  args.wdesc.set(weight);
  args.odesc.set(output);
  args.cdesc.set(dataType, c_mode, input.dim() - 2, args.params.padding, args.params.stride, args.params.dilation, args.params.groups);

  miopenConvFwdAlgorithm_t fwdAlg;
  Workspace workspace = chooseAlgorithm(args, benchmark, &fwdAlg);

  Constant one(dataType, 1);
  Constant zero(dataType, 0);

  MIOPEN_CHECK(miopenConvolutionForward(
    args.handle,
    &one, args.idesc.desc(), input.data_ptr(),
    args.wdesc.desc(), weight.data_ptr(),
    args.cdesc.desc(), fwdAlg, &zero,
    args.odesc.desc(), output.data_ptr(), workspace.data, workspace.size));
}

Tensor miopen_convolution_forward(
    CheckedFrom c,
    const TensorArg& input, const TensorArg& weight,
    IntArrayRef padding, IntArrayRef stride, IntArrayRef dilation, int64_t groups,
    bool benchmark, bool deterministic)
{
  checkAllSameType(c, {input, weight});
  checkAllSameGPU(c, {input, weight});

  auto output_t = at::empty(
                    conv_output_size(input->sizes(), weight->sizes(),
                                     padding, stride, dilation),
                    input->options());

  if (output_t.numel() == 0) {
    return output_t;
  }

  // Avoid ambiguity of "output" when this is being used as backwards
  TensorArg output{ output_t, "result", 0 };
  convolution_shape_check(c, input, weight, output, padding, stride, dilation, groups);

  // See #4500
  Tensor weight_contig = weight->contiguous();

  raw_miopen_convolution_forward_out(
      *output, *input, weight_contig,
      padding, stride, dilation, groups, benchmark, deterministic);

  return *output;
}

Tensor miopen_convolution(
    const Tensor& input_t, const Tensor& weight_t, const c10::optional<Tensor>& bias_t_opt,
    IntArrayRef padding, IntArrayRef stride, IntArrayRef dilation,
    int64_t groups, bool benchmark, bool deterministic)
{
  // See [Note: hacky wrapper removal for optional tensor]
<<<<<<< HEAD
  const Tensor& bias_t = c10::value_or_else(bias_t_opt, [] {return Tensor();});
=======
  c10::MaybeOwned<Tensor> bias_t_maybe_owned = at::borrow_from_optional_tensor(bias_t_opt);
  const Tensor& bias_t = *bias_t_maybe_owned;
>>>>>>> 8be5b1ca

  TensorArg input  { input_t,  "input",  1 },
            weight { weight_t, "weight", 2 },
            bias   { bias_t,   "bias",   3 };
  CheckedFrom c = "miopen_convolution";
  auto output_t = miopen_convolution_forward(
    c, input, weight, padding, stride, dilation, groups, benchmark, deterministic);
  if (bias->defined()) {
    miopen_convolution_add_bias_(c, { output_t, "result", 0 }, bias);
  }
  return output_t;
}

//Depthwise Convolutions
void raw_miopen_depthwise_convolution_forward_out(
    const Tensor& output, const Tensor& input, const Tensor& weight,
    IntArrayRef padding, IntArrayRef stride, IntArrayRef dilation, int64_t groups,
    bool benchmark, bool deterministic) {

  auto dataType = getMiopenDataType(input);
  miopenConvolutionMode_t c_mode = miopenDepthwise;

  ConvolutionArgs args{ input, output, weight };
  args.handle = getMiopenHandle();
  setConvolutionParams(&args.params, args.handle, input, weight, padding, stride, dilation, groups, deterministic);
  args.idesc.set(input);
  args.wdesc.set(weight);
  args.odesc.set(output);
  args.cdesc.set(dataType, c_mode, input.dim() - 2, args.params.padding, args.params.stride, args.params.dilation, args.params.groups);

  miopenConvFwdAlgorithm_t fwdAlg;
  Workspace workspace = chooseAlgorithm(args, benchmark, &fwdAlg);

  Constant one(dataType, 1);
  Constant zero(dataType, 0);

  MIOPEN_CHECK(miopenConvolutionForward(
    args.handle,
    &one, args.idesc.desc(), input.data_ptr(),
    args.wdesc.desc(), weight.data_ptr(),
    args.cdesc.desc(), fwdAlg, &zero,
    args.odesc.desc(), output.data_ptr(), workspace.data, workspace.size));
}

Tensor miopen_depthwise_convolution_forward(
    CheckedFrom c,
    const TensorArg& input, const TensorArg& weight,
    IntArrayRef padding, IntArrayRef stride, IntArrayRef dilation, int64_t groups,
    bool benchmark, bool deterministic)
{
  checkAllSameType(c, {input, weight});
  checkAllSameGPU(c, {input, weight});

  auto output_t = at::empty(
                    conv_output_size(input->sizes(), weight->sizes(),
                                     padding, stride, dilation),
                    input->options());

  TensorArg output{ output_t, "result", 0 };
  convolution_shape_check(c, input, weight, output, padding, stride, dilation, groups);

  Tensor weight_contig = weight->contiguous();

  raw_miopen_depthwise_convolution_forward_out(
      *output, *input, weight_contig,
      padding, stride, dilation, groups, benchmark, deterministic);

  return *output;
}

Tensor miopen_depthwise_convolution(
    const Tensor& input_t, const Tensor& weight_t, const c10::optional<Tensor>& bias_t_opt,
    IntArrayRef padding, IntArrayRef stride, IntArrayRef dilation,
    int64_t groups, bool benchmark, bool deterministic)
{
  // See [Note: hacky wrapper removal for optional tensor]
<<<<<<< HEAD
  const Tensor& bias_t = c10::value_or_else(bias_t_opt, [] {return Tensor();});
=======
  c10::MaybeOwned<Tensor> bias_t_maybe_owned = at::borrow_from_optional_tensor(bias_t_opt);
  const Tensor& bias_t = *bias_t_maybe_owned;
>>>>>>> 8be5b1ca

  TensorArg input  { input_t,  "input",  1 },
            weight { weight_t, "weight", 2 },
            bias   { bias_t,   "bias",   3 };
  CheckedFrom c = "miopen_depthwise_convolution";
  auto output_t = miopen_depthwise_convolution_forward(
    c, input, weight, padding, stride, dilation, groups, benchmark, deterministic);
  if (bias->defined()) {
    miopen_convolution_add_bias_(c, { output_t, "result", 0 }, bias);
  }
  return output_t;
}

Tensor miopen_convolution_transpose_backward_input(
    const Tensor& grad_output_t, const Tensor& weight_t,
    IntArrayRef padding, IntArrayRef stride, IntArrayRef dilation,
    int64_t groups, bool benchmark, bool deterministic)
{
  TensorArg grad_output { grad_output_t,  "grad_output", 1 },
            weight      { weight_t, "weight", 2 };
  return miopen_convolution_forward(
    "miopen_convolution_transpose_backward_input",
    grad_output, weight, padding, stride, dilation, groups, benchmark, deterministic);
}

std::tuple<at::Tensor,at::Tensor,at::Tensor> miopen_convolution_transpose_backward(
    const at::Tensor& input, const at::Tensor& grad_output_t, const at::Tensor& weight,
    IntArrayRef padding, IntArrayRef output_padding, IntArrayRef stride, IntArrayRef dilation, int64_t groups,
    bool benchmark, bool deterministic, std::array<bool,3> output_mask) {

  Tensor grad_output = grad_output_t.contiguous();

  Tensor grad_input, grad_weight, grad_bias;
  if (output_mask[0]) {
    grad_input = at::miopen_convolution_transpose_backward_input(grad_output, weight, padding, stride, dilation, groups, benchmark, deterministic);
  }
  if (output_mask[1]) {
    grad_weight = at::miopen_convolution_transpose_backward_weight(weight.sizes(), grad_output, input, padding, stride, dilation, groups, benchmark, deterministic);
  }
  if (output_mask[2]) {
    grad_bias = at::miopen_convolution_backward_bias(grad_output);
  }

  return std::tuple<Tensor,Tensor,Tensor>{grad_input, grad_weight, grad_bias};
}

// ---------------------------------------------------------------------
//
// Convolution backward / Transposed convolution forward
//
// ---------------------------------------------------------------------

void raw_miopen_convolution_backward_input_out(
    const at::Tensor& grad_input,
    const at::Tensor& grad_output,
    const at::Tensor& weight,
    IntArrayRef padding, IntArrayRef stride, IntArrayRef dilation, int64_t groups,
    bool benchmark, bool deterministic) {

  auto dataType = getMiopenDataType(grad_output);
  miopenConvolutionMode_t c_mode = miopenConvolution;

  ConvolutionArgs args{ grad_input, grad_output, weight };
  args.handle = getMiopenHandle();
  setConvolutionParams(&args.params, args.handle, grad_input, weight, padding, stride, dilation, groups, deterministic);
  args.idesc.set(grad_input);
  args.wdesc.set(weight);
  args.odesc.set(grad_output);
  args.cdesc.set(dataType, c_mode, grad_output.dim() - 2, args.params.padding, args.params.stride, args.params.dilation, args.params.groups);

  miopenConvBwdDataAlgorithm_t bwdDataAlg;
  Workspace workspace = chooseAlgorithm(args, benchmark, &bwdDataAlg);

  Constant one(dataType, 1);
  Constant zero(dataType, 0);

  MIOPEN_CHECK(miopenConvolutionBackwardData(
      args.handle,
      &one, args.odesc.desc(), grad_output.data_ptr(),
      args.wdesc.desc(), weight.data_ptr(),
      args.cdesc.desc(), bwdDataAlg, &zero,
      args.idesc.desc(), grad_input.data_ptr(), workspace.data, workspace.size));
}

// see NOTE [ Backward vs transpose convolutions ] in src/Aten/native/cudnn/Conv.cpp

Tensor miopen_convolution_backward_input(
    CheckedFrom c,
    IntArrayRef input_size, const TensorArg& grad_output, const TensorArg& weight,
    IntArrayRef padding, IntArrayRef stride, IntArrayRef dilation, int64_t groups,
    bool benchmark, bool deterministic)
{
  checkAllSameType(c, {grad_output, weight});
  checkAllSameGPU(c, {grad_output, weight});

  auto grad_input_t = at::empty(input_size, grad_output->options());

  // Avoid "grad_input" when this is being used as transposed convolution
  TensorArg grad_input{ grad_input_t, "result", 0 };
  convolution_shape_check(c, grad_input, weight, grad_output, padding, stride, dilation, groups);

  // See #4500
  Tensor weight_contig = weight->contiguous();

  raw_miopen_convolution_backward_input_out(
      *grad_input, *grad_output, weight_contig,
      padding, stride, dilation, groups, benchmark, deterministic);

  return *grad_input;
}

Tensor miopen_convolution_transpose_forward(
    CheckedFrom c,
    const TensorArg& grad_output, const TensorArg& weight,
    IntArrayRef padding, IntArrayRef output_padding, IntArrayRef stride, IntArrayRef dilation, int64_t groups,
    bool benchmark, bool deterministic)
{
  auto input_size = conv_input_size(grad_output->sizes(), weight->sizes(),
                                    padding, output_padding, stride, dilation, groups);
  return miopen_convolution_backward_input(c, input_size, grad_output, weight,
                                    padding, stride, dilation, groups, benchmark, deterministic);
}

Tensor miopen_convolution_backward_input(
    IntArrayRef input_size, const Tensor& grad_output_t, const Tensor& weight_t,
    IntArrayRef padding, IntArrayRef stride, IntArrayRef dilation, int64_t groups,
    bool benchmark, bool deterministic)
{
  TensorArg grad_output{ grad_output_t, "grad_output", 1 },
            weight{ weight_t, "weight", 2 };
  return miopen_convolution_backward_input(
      "miopen_convolution_backward_input",
      input_size, grad_output, weight,
      padding, stride, dilation, groups, benchmark, deterministic);
}

//Depthwise convolutions backward data.
void raw_miopen_depthwise_convolution_backward_input_out(
    const at::Tensor& grad_input,
    const at::Tensor& grad_output,
    const at::Tensor& weight,
    IntArrayRef padding, IntArrayRef stride, IntArrayRef dilation, int64_t groups,
    bool benchmark, bool deterministic) {

  auto dataType = getMiopenDataType(grad_output);
  miopenConvolutionMode_t c_mode = miopenDepthwise;

  ConvolutionArgs args{ grad_input, grad_output, weight };
  args.handle = getMiopenHandle();
  setConvolutionParams(&args.params, args.handle, grad_input, weight, padding, stride, dilation, groups, deterministic);
  args.idesc.set(grad_input);
  args.wdesc.set(weight);
  args.odesc.set(grad_output);
  args.cdesc.set(dataType, c_mode, grad_output.dim() - 2, args.params.padding, args.params.stride, args.params.dilation, args.params.groups);

  miopenConvBwdDataAlgorithm_t bwdDataAlg;
  Workspace workspace = chooseAlgorithm(args, benchmark, &bwdDataAlg);

  Constant one(dataType, 1);
  Constant zero(dataType, 0);

  MIOPEN_CHECK(miopenConvolutionBackwardData(
      args.handle,
      &one, args.odesc.desc(), grad_output.data_ptr(),
      args.wdesc.desc(), weight.data_ptr(),
      args.cdesc.desc(), bwdDataAlg, &zero,
      args.idesc.desc(), grad_input.data_ptr(), workspace.data, workspace.size));
}

Tensor miopen_depthwise_convolution_backward_input(
    CheckedFrom c,
    IntArrayRef input_size, const TensorArg& grad_output, const TensorArg& weight,
    IntArrayRef padding, IntArrayRef stride, IntArrayRef dilation, int64_t groups,
    bool benchmark, bool deterministic)
{
  checkAllSameType(c, {grad_output, weight});
  checkAllSameGPU(c, {grad_output, weight});

  auto grad_input_t = at::empty(input_size, grad_output->options());

  TensorArg grad_input{ grad_input_t, "result", 0 };
  convolution_shape_check(c, grad_input, weight, grad_output, padding, stride, dilation, groups);

  Tensor weight_contig = weight->contiguous();

  raw_miopen_depthwise_convolution_backward_input_out(
      *grad_input, *grad_output, weight_contig,
      padding, stride, dilation, groups, benchmark, deterministic);

  return *grad_input;
}

Tensor miopen_depthwise_convolution_backward_input(
    IntArrayRef input_size, const Tensor& grad_output_t, const Tensor& weight_t,
    IntArrayRef padding, IntArrayRef stride, IntArrayRef dilation, int64_t groups,
    bool benchmark, bool deterministic)
{
  TensorArg grad_output{ grad_output_t, "grad_output", 1 },
            weight{ weight_t, "weight", 2 };
  return miopen_depthwise_convolution_backward_input(
      "miopen_depthwise_convolution_backward_input",
      input_size, grad_output, weight,
      padding, stride, dilation, groups, benchmark, deterministic);
}

std::tuple<at::Tensor,at::Tensor,at::Tensor> miopen_convolution_backward(
    const at::Tensor& input, const at::Tensor& grad_output_t, const at::Tensor& weight,
    IntArrayRef padding, IntArrayRef stride, IntArrayRef dilation, int64_t groups,
    bool benchmark, bool deterministic, std::array<bool,3> output_mask) {

  Tensor grad_output = grad_output_t.contiguous();

  Tensor grad_input, grad_weight, grad_bias;
  if (output_mask[0]) {
    grad_input = at::miopen_convolution_backward_input(input.sizes(), grad_output, weight, padding, stride, dilation, groups, benchmark, deterministic);
  }
  if (output_mask[1]) {
    grad_weight = at::miopen_convolution_backward_weight(weight.sizes(), grad_output, input, padding, stride, dilation, groups, benchmark, deterministic);
  }
  if (output_mask[2]) {
    grad_bias = at::miopen_convolution_backward_bias(grad_output);
  }

  return std::tuple<Tensor,Tensor,Tensor>{grad_input, grad_weight, grad_bias};
}

std::tuple<at::Tensor,at::Tensor,at::Tensor> miopen_depthwise_convolution_backward(
    const at::Tensor& input, const at::Tensor& grad_output_t, const at::Tensor& weight,
    IntArrayRef padding, IntArrayRef stride, IntArrayRef dilation, int64_t groups,
    bool benchmark, bool deterministic, std::array<bool,3> output_mask) {

  Tensor grad_output = grad_output_t.contiguous();

  Tensor grad_input, grad_weight, grad_bias;
  if (output_mask[0]) {
    grad_input = at::miopen_depthwise_convolution_backward_input(input.sizes(), grad_output, weight, padding, stride, dilation, groups, benchmark, deterministic);
  }
  if (output_mask[1]) {
    grad_weight = at::miopen_depthwise_convolution_backward_weight(weight.sizes(), grad_output, input, padding, stride, dilation, groups, benchmark, deterministic);
  }
  if (output_mask[2]) {
    grad_bias = at::miopen_convolution_backward_bias(grad_output);
  }

  return std::tuple<Tensor,Tensor,Tensor>{grad_input, grad_weight, grad_bias};
}

Tensor miopen_convolution_transpose(
    const Tensor& input_t, const Tensor& weight_t, const c10::optional<Tensor>& bias_t_opt,
    IntArrayRef padding, IntArrayRef output_padding, IntArrayRef stride, IntArrayRef dilation,
    int64_t groups, bool benchmark, bool deterministic)
{
  // See [Note: hacky wrapper removal for optional tensor]
<<<<<<< HEAD
  const Tensor& bias_t = c10::value_or_else(bias_t_opt, [] {return Tensor();});
=======
  c10::MaybeOwned<Tensor> bias_t_maybe_owned = at::borrow_from_optional_tensor(bias_t_opt);
  const Tensor& bias_t = *bias_t_maybe_owned;
>>>>>>> 8be5b1ca

  TensorArg input  { input_t,  "input",  1 },
            weight { weight_t, "weight", 2 },
            bias   { bias_t,   "bias",   3 };
  CheckedFrom c = "miopen_convolution_transpose";
  auto output_t = miopen_convolution_transpose_forward(
    c, input, weight, padding, output_padding, stride, dilation, groups, benchmark, deterministic);
  if (bias->defined()) {
    miopen_convolution_add_bias_(c, { output_t, "result", 0 }, bias);
  }
  return output_t;
}

// ---------------------------------------------------------------------
//
// Convolution backward (weight)
//
// ---------------------------------------------------------------------

void raw_miopen_convolution_backward_weight_out(
    const Tensor& grad_weight, const Tensor& grad_output, const Tensor& input,
    IntArrayRef padding, IntArrayRef stride, IntArrayRef dilation, int64_t groups,
    bool benchmark, bool deterministic) {

  auto dataType = getMiopenDataType(input);
  miopenConvolutionMode_t c_mode = miopenConvolution;

  ConvolutionArgs args{ input, grad_output, grad_weight };
  args.handle = getMiopenHandle();
  setConvolutionParams(&args.params, args.handle, input, grad_weight, padding, stride, dilation, groups, deterministic);
  args.idesc.set(input);
  args.wdesc.set(grad_weight);
  args.odesc.set(grad_output);
  args.cdesc.set(dataType, c_mode, input.dim() - 2, args.params.padding, args.params.stride, args.params.dilation, args.params.groups);

  miopenConvBwdWeightsAlgorithm_t bwdFilterAlg;
  Workspace workspace = chooseAlgorithm(args, benchmark, &bwdFilterAlg);

  Constant one(dataType, 1);
  Constant zero(dataType, 0);

  MIOPEN_CHECK(miopenConvolutionBackwardWeights(
      args.handle,
      &one, args.odesc.desc(), grad_output.data_ptr(),
      args.idesc.desc(), input.data_ptr(),
      args.cdesc.desc(), bwdFilterAlg, &zero,
      args.wdesc.desc(), grad_weight.data_ptr(), workspace.data, workspace.size));
}

Tensor miopen_convolution_backward_weight(
    CheckedFrom c,
    IntArrayRef weight_size, const TensorArg& grad_output, const TensorArg& input,
    IntArrayRef padding, IntArrayRef stride, IntArrayRef dilation, int64_t groups,
    bool benchmark, bool deterministic)
{

  checkAllSameType(c, {grad_output, input});
  checkAllSameGPU(c, {grad_output, input});

  auto grad_weight_t = at::empty(weight_size, grad_output->options());

  // For uniformity with everything else, although it seems grad_weight
  // would be unambiguous too.
  TensorArg grad_weight{ grad_weight_t, "result", 0 };
  convolution_shape_check(c, input, grad_weight, grad_output, padding, stride, dilation, groups);

  raw_miopen_convolution_backward_weight_out(
      *grad_weight, *grad_output, *input,
      padding, stride, dilation, groups, benchmark, deterministic);

  return grad_weight_t;
}

//Depthwise backward weights.
void raw_miopen_depthwise_convolution_backward_weight_out(
    const Tensor& grad_weight, const Tensor& grad_output, const Tensor& input,
    IntArrayRef padding, IntArrayRef stride, IntArrayRef dilation, int64_t groups,
    bool benchmark, bool deterministic) {

  auto dataType = getMiopenDataType(input);
  miopenConvolutionMode_t c_mode = miopenDepthwise;

  ConvolutionArgs args{ input, grad_output, grad_weight };
  args.handle = getMiopenHandle();
  setConvolutionParams(&args.params, args.handle, input, grad_weight, padding, stride, dilation, groups, deterministic);
  args.idesc.set(input);
  args.wdesc.set(grad_weight);
  args.odesc.set(grad_output);
  args.cdesc.set(dataType, c_mode, input.dim() - 2, args.params.padding, args.params.stride, args.params.dilation, args.params.groups);

  miopenConvBwdWeightsAlgorithm_t bwdFilterAlg;
  Workspace workspace = chooseAlgorithm(args, benchmark, &bwdFilterAlg);

  Constant one(dataType, 1);
  Constant zero(dataType, 0);

  MIOPEN_CHECK(miopenConvolutionBackwardWeights(
      args.handle,
      &one, args.odesc.desc(), grad_output.data_ptr(),
      args.idesc.desc(), input.data_ptr(),
      args.cdesc.desc(), bwdFilterAlg, &zero,
      args.wdesc.desc(), grad_weight.data_ptr(), workspace.data, workspace.size));
}

Tensor miopen_depthwise_convolution_backward_weight(
    CheckedFrom c,
    IntArrayRef weight_size, const TensorArg& grad_output, const TensorArg& input,
    IntArrayRef padding, IntArrayRef stride, IntArrayRef dilation, int64_t groups,
    bool benchmark, bool deterministic)
{

  checkAllSameType(c, {grad_output, input});
  checkAllSameGPU(c, {grad_output, input});

  auto grad_weight_t = at::empty(weight_size, grad_output->options());

  // For uniformity with everything else, although it seems grad_weight
  // would be unambiguous too.
  TensorArg grad_weight{ grad_weight_t, "result", 0 };
  convolution_shape_check(c, input, grad_weight, grad_output, padding, stride, dilation, groups);

  raw_miopen_depthwise_convolution_backward_weight_out(
      *grad_weight, *grad_output, *input,
      padding, stride, dilation, groups, benchmark, deterministic);

  return grad_weight_t;
}

Tensor miopen_convolution_backward_weight(
    IntArrayRef weight_size,
    const Tensor& grad_output_t,
    const Tensor& input_t,
    IntArrayRef padding, IntArrayRef stride, IntArrayRef dilation, int64_t groups,
    bool benchmark, bool deterministic)
{
  TensorArg grad_output{ grad_output_t, "grad_output", 1 },
            input{ input_t, "input", 2 };
  return miopen_convolution_backward_weight(
      "miopen_convolution_backward_weight",
      weight_size, grad_output, input,
      padding, stride, dilation, groups, benchmark, deterministic);
}

Tensor miopen_convolution_transpose_backward_weight(
    IntArrayRef weight_size,
    const Tensor& grad_output_t,
    const Tensor& input_t,
    IntArrayRef padding, IntArrayRef stride, IntArrayRef dilation, int64_t groups,
    bool benchmark, bool deterministic)
{
  TensorArg grad_output{ grad_output_t, "grad_output", 1 },
            input{ input_t, "input", 2 };
  return miopen_convolution_backward_weight(
      "miopen_convolution_backward_weight",
      weight_size, input, grad_output,
      padding, stride, dilation, groups, benchmark, deterministic);
}

Tensor miopen_depthwise_convolution_backward_weight(
    IntArrayRef weight_size,
    const Tensor& grad_output_t,
    const Tensor& input_t,
    IntArrayRef padding, IntArrayRef stride, IntArrayRef dilation, int64_t groups,
    bool benchmark, bool deterministic)
{
  TensorArg grad_output{ grad_output_t, "grad_output", 1 },
            input{ input_t, "input", 2 };
  return miopen_depthwise_convolution_backward_weight(
      "miopen_depthwise_convolution_backward_weight",
      weight_size, grad_output, input,
      padding, stride, dilation, groups, benchmark, deterministic);
}

// ---------------------------------------------------------------------
//
// Convolution backward (bias)
//
// ---------------------------------------------------------------------

Tensor miopen_convolution_backward_bias(
    const Tensor& grad_output_t)
{
  TensorArg grad_output{ grad_output_t, "grad_output", 1 };

  auto grad_bias_t = at::empty( { grad_output->size(output_channels_dim) }, grad_output->options());

  TensorArg grad_bias{ grad_bias_t, "result", 0 };

  TensorDescriptor bdesc{grad_bias->expand({1, grad_bias->size(0)}),
                         static_cast<size_t>(grad_output->dim())};
  TensorDescriptor odesc{*grad_output};

  auto handle = getMiopenHandle();
  auto dataType = getMiopenDataType(*grad_bias);
  Constant one(dataType, 1);
  Constant zero(dataType, 0);

  MIOPEN_CHECK(miopenConvolutionBackwardBias(handle, &one, odesc.desc(), grad_output->data_ptr(),
                                                   &zero, bdesc.desc(), grad_bias->data_ptr()));
  return *grad_bias;
}


}}  // namespace

#endif<|MERGE_RESOLUTION|>--- conflicted
+++ resolved
@@ -622,12 +622,8 @@
     int64_t groups, bool benchmark, bool deterministic)
 {
   // See [Note: hacky wrapper removal for optional tensor]
-<<<<<<< HEAD
-  const Tensor& bias_t = c10::value_or_else(bias_t_opt, [] {return Tensor();});
-=======
   c10::MaybeOwned<Tensor> bias_t_maybe_owned = at::borrow_from_optional_tensor(bias_t_opt);
   const Tensor& bias_t = *bias_t_maybe_owned;
->>>>>>> 8be5b1ca
 
   TensorArg input  { input_t,  "input",  1 },
             weight { weight_t, "weight", 2 },
@@ -704,12 +700,8 @@
     int64_t groups, bool benchmark, bool deterministic)
 {
   // See [Note: hacky wrapper removal for optional tensor]
-<<<<<<< HEAD
-  const Tensor& bias_t = c10::value_or_else(bias_t_opt, [] {return Tensor();});
-=======
   c10::MaybeOwned<Tensor> bias_t_maybe_owned = at::borrow_from_optional_tensor(bias_t_opt);
   const Tensor& bias_t = *bias_t_maybe_owned;
->>>>>>> 8be5b1ca
 
   TensorArg input  { input_t,  "input",  1 },
             weight { weight_t, "weight", 2 },
@@ -963,12 +955,8 @@
     int64_t groups, bool benchmark, bool deterministic)
 {
   // See [Note: hacky wrapper removal for optional tensor]
-<<<<<<< HEAD
-  const Tensor& bias_t = c10::value_or_else(bias_t_opt, [] {return Tensor();});
-=======
   c10::MaybeOwned<Tensor> bias_t_maybe_owned = at::borrow_from_optional_tensor(bias_t_opt);
   const Tensor& bias_t = *bias_t_maybe_owned;
->>>>>>> 8be5b1ca
 
   TensorArg input  { input_t,  "input",  1 },
             weight { weight_t, "weight", 2 },
