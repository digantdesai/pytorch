--- conflicted
+++ resolved
@@ -106,10 +106,6 @@
                 if amsgrad:
                     max_exp_avg_sq.append(state['max_exp_avg_sq'])
 
-<<<<<<< HEAD
-=======
-                # update the steps for each param group update
->>>>>>> 9cd39b8e
                 state['step'] += 1
                 states.append(state)
 
