#pragma once

#include <torch/csrc/jit/ir/ir.h>
#include <torch/csrc/jit/ir/subgraph_matcher.h>
#include <torch/csrc/jit/passes/subgraph_rewrite.h>
#include <string>
#include <unordered_map>

namespace torch {
namespace jit {

struct QuantFusionInfo {
  std::string quantized_op_name;
  std::string pattern;
  std::string replacement;
  std::function<
      bool(const Match&, const std::unordered_map<std::string, Value*>&)>
      filter =
          [](const Match&, const std::unordered_map<std::string, Value*>&) {
            return true;
          };
};

namespace {
std::string getExtraArgList(std::vector<std::string> extra_args) {
  return std::accumulate(
      extra_args.begin(),
      extra_args.end(),
      std::string(),
      [](std::string acc, const std::string& arg) { return acc + ", " + arg; });
}

// Get the pattern we want to replace the match with
std::string getAtenOpPattern(
    const std::string& graph_header,
    const std::string& op_name,
    const std::string& extra_arg_list) {
  std::string aten_op_pattern = graph_header;
  aten_op_pattern += R"(
          %r = )";
  aten_op_pattern += op_name + "(" + "%a_quant" + extra_arg_list + ")";
  aten_op_pattern += R"(
          return (%r) )";
  return aten_op_pattern;
}

// Patterns for the ops that inherit parameters from input
QuantFusionInfo getInputTensorQParamOpFusionInfo(
    const std::string& op_name,
    const std::vector<std::string>& extra_args) {
  const auto& extra_arg_list = getExtraArgList(extra_args);
  std::string graph_header = "graph(%a_quant" + extra_arg_list + "):";
  std::string op_pattern = graph_header;
  op_pattern += R"(
          %a_dequant = aten::dequantize(%a_quant)
          %r = )";
  op_pattern += op_name + "(" + "%a_dequant" + extra_arg_list + ")";
  // IR pattern common to all ops that inherit qparam from input
  op_pattern += R"(
          %r_scale : float = aten::q_scale(%a_quant)
          %r_zero_point : int = aten::q_zero_point(%a_quant)
          %r_dtype : int = prim::dtype(%a_quant)
          %r_quant = aten::quantize_per_tensor(%r, %r_scale, %r_zero_point, %r_dtype)
          return (%r_quant) )";

  std::string aten_op_pattern =
      getAtenOpPattern(graph_header, op_name, extra_arg_list);

  return {op_name, op_pattern, aten_op_pattern};
}

// Patterns for the ops that has fixed quantization parameters
QuantFusionInfo getFixedQParamOpFusionInfo(
    const std::string& op_name,
    const std::vector<std::string>& extra_args,
    bool is_symmetric) {
  const auto& extra_arg_list = getExtraArgList(extra_args);
  std::string graph_header = "graph(%a_quant" + extra_arg_list + "):";
  std::string op_pattern = graph_header;
  op_pattern += R"(
          %a_dequant = aten::dequantize(%a_quant)
          %r = )";
  op_pattern += op_name + "(" + "%a_dequant" + extra_arg_list + ")";
  // IR pattern common to all ops with fixed quantization parameters for
  // asymetric quantization
  std::string asym_fixed_qparam_op_suffix = R"(
          %r_scale : float = prim::Constant[value=0.00390625]()
          %r_zero_point : int = prim::Constant[value=0]()
          %r_dtype : int = prim::Constant[value=13]()
          %r_quant = aten::quantize_per_tensor(%r, %r_scale, %r_zero_point, %r_dtype)
          return (%r_quant) )";

  std::string sym_fixed_qparam_op_suffix = R"(
          %r_scale : float = prim::Constant[value=0.0078125]()
          %r_zero_point : int = prim::Constant[value=128]()
          %r_dtype : int = prim::Constant[value=13]()
          %r_quant = aten::quantize_per_tensor(%r, %r_scale, %r_zero_point, %r_dtype)
          return (%r_quant) )";
  op_pattern +=
      is_symmetric ? sym_fixed_qparam_op_suffix : asym_fixed_qparam_op_suffix;

  std::string aten_op_pattern =
      getAtenOpPattern(graph_header, op_name, extra_arg_list);

  return {op_name, op_pattern, aten_op_pattern};
}

} // namespace

std::vector<QuantFusionInfo> quant_fusion_pattern_and_replacements() {
  // aten::conv1d
  std::string conv1d = R"(
graph(%a_quant, %packed_params, %r_scale, %r_zero_point, %r_dtype, %stride, %padding, %dilation, %groups):
        %a_dequant = aten::dequantize(%a_quant)
        %w_quant : Tensor, %b : Tensor? = quantized::conv1d_unpack(%packed_params)
        %w_dequant = aten::dequantize(%w_quant)
        %r = aten::conv1d(%a_dequant, %w_dequant, %b, %stride, %padding, %dilation, %groups)
        %r_quant = aten::quantize_per_tensor(%r, %r_scale, %r_zero_point, %r_dtype)
        return (%r_quant) )";

  // aten::conv1d - aten::relu
  std::string conv1d_relu = R"(
graph(%a_quant, %packed_params, %r_scale, %r_zero_point, %r_dtype, %stride, %padding, %dilation, %groups):
        %a_dequant = aten::dequantize(%a_quant)
        %w_quant : Tensor, %b : Tensor? = quantized::conv1d_unpack(%packed_params)
        %w_dequant = aten::dequantize(%w_quant)
        %conv_out = aten::conv1d(%a_dequant, %w_dequant, %b, %stride, %padding, %dilation, %groups)
        %r = aten::relu(%conv_out)
        %r_quant = aten::quantize_per_tensor(%r, %r_scale, %r_zero_point, %r_dtype)
        return (%r_quant) )";

  // aten::conv1d - aten::relu_
  std::string conv1d_inplace_relu = R"(
graph(%a_quant, %packed_params, %r_scale, %r_zero_point, %r_dtype, %stride, %padding, %dilation, %groups):
        %a_dequant = aten::dequantize(%a_quant)
        %w_quant : Tensor, %b : Tensor? = quantized::conv1d_unpack(%packed_params)
        %w_dequant = aten::dequantize(%w_quant)
        %conv_out = aten::conv1d(%a_dequant, %w_dequant, %b, %stride, %padding, %dilation, %groups)
        %r = aten::relu_(%conv_out)
        %r_quant = aten::quantize_per_tensor(%r, %r_scale, %r_zero_point, %r_dtype)
        return (%r_quant) )";

  // quantized::conv1d
  std::string quantized_conv1d = R"(
graph(%a_quant, %packed_params, %r_scale, %r_zero_point, %r_dtype, %stride, %padding, %dilation, %groups):
        %r_quant = quantized::conv1d(%a_quant, %packed_params, %r_scale, %r_zero_point)
        return (%r_quant) )";

  // quantized::conv1d_relu
  std::string quantized_conv1d_relu = R"(
graph(%a_quant, %packed_params, %r_scale, %r_zero_point, %r_dtype, %stride, %padding, %dilation, %groups):
        %r_quant = quantized::conv1d_relu(%a_quant, %packed_params, %r_scale, %r_zero_point)
        return (%r_quant) )";

  // aten::conv2d
  std::string conv2d = R"(
graph(%a_quant, %packed_params, %r_scale, %r_zero_point, %r_dtype, %stride, %padding, %dilation, %groups):
        %a_dequant = aten::dequantize(%a_quant)
        %w_quant : Tensor, %b : Tensor? = quantized::conv2d_unpack(%packed_params)
        %w_dequant = aten::dequantize(%w_quant)
        %r = aten::conv2d(%a_dequant, %w_dequant, %b, %stride, %padding, %dilation, %groups)
        %r_quant = aten::quantize_per_tensor(%r, %r_scale, %r_zero_point, %r_dtype)
        return (%r_quant) )";

  // aten::conv2d - aten::relu
  std::string conv2d_relu = R"(
graph(%a_quant, %packed_params, %r_scale, %r_zero_point, %r_dtype, %stride, %padding, %dilation, %groups):
        %a_dequant = aten::dequantize(%a_quant)
        %w_quant : Tensor, %b : Tensor? = quantized::conv2d_unpack(%packed_params)
        %w_dequant = aten::dequantize(%w_quant)
        %conv_out = aten::conv2d(%a_dequant, %w_dequant, %b, %stride, %padding, %dilation, %groups)
        %r = aten::relu(%conv_out)
        %r_quant = aten::quantize_per_tensor(%r, %r_scale, %r_zero_point, %r_dtype)
        return (%r_quant) )";

  // aten::conv2d - aten::relu_
  std::string conv2d_inplace_relu = R"(
graph(%a_quant, %packed_params, %r_scale, %r_zero_point, %r_dtype, %stride, %padding, %dilation, %groups):
        %a_dequant = aten::dequantize(%a_quant)
        %w_quant : Tensor, %b : Tensor? = quantized::conv2d_unpack(%packed_params)
        %w_dequant = aten::dequantize(%w_quant)
        %conv_out = aten::conv2d(%a_dequant, %w_dequant, %b, %stride, %padding, %dilation, %groups)
        %r = aten::relu_(%conv_out)
        %r_quant = aten::quantize_per_tensor(%r, %r_scale, %r_zero_point, %r_dtype)
        return (%r_quant) )";

  // quantized::conv2d
  std::string quantized_conv2d = R"(
graph(%a_quant, %packed_params, %r_scale, %r_zero_point, %r_dtype, %stride, %padding, %dilation, %groups):
        %r_quant = quantized::conv2d(%a_quant, %packed_params, %r_scale, %r_zero_point)
        return (%r_quant) )";

  // quantized::conv2d_relu
  std::string quantized_conv2d_relu = R"(
graph(%a_quant, %packed_params, %r_scale, %r_zero_point, %r_dtype, %stride, %padding, %dilation, %groups):
        %r_quant = quantized::conv2d_relu(%a_quant, %packed_params, %r_scale, %r_zero_point)
        return (%r_quant) )";

  // aten::conv3d
  std::string conv3d = R"(
graph(%a_quant, %packed_params, %r_scale, %r_zero_point, %r_dtype, %stride, %padding, %dilation, %groups):
        %a_dequant = aten::dequantize(%a_quant)
        %w_quant : Tensor, %b : Tensor? = quantized::conv3d_unpack(%packed_params)
        %w_dequant = aten::dequantize(%w_quant)
        %r = aten::conv3d(%a_dequant, %w_dequant, %b, %stride, %padding, %dilation, %groups)
        %r_quant = aten::quantize_per_tensor(%r, %r_scale, %r_zero_point, %r_dtype)
        return (%r_quant) )";

  // aten::conv3d - aten::relu
  std::string conv3d_relu = R"(
graph(%a_quant, %packed_params, %r_scale, %r_zero_point, %r_dtype, %stride, %padding, %dilation, %groups):
        %a_dequant = aten::dequantize(%a_quant)
        %w_quant : Tensor, %b : Tensor? = quantized::conv3d_unpack(%packed_params)
        %w_dequant = aten::dequantize(%w_quant)
        %conv_out = aten::conv3d(%a_dequant, %w_dequant, %b, %stride, %padding, %dilation, %groups)
        %r = aten::relu(%conv_out)
        %r_quant = aten::quantize_per_tensor(%r, %r_scale, %r_zero_point, %r_dtype)
        return (%r_quant) )";

  // aten::conv3d - aten::relu_
  std::string conv3d_inplace_relu = R"(
graph(%a_quant, %packed_params, %r_scale, %r_zero_point, %r_dtype, %stride, %padding, %dilation, %groups):
        %a_dequant = aten::dequantize(%a_quant)
        %w_quant : Tensor, %b : Tensor? = quantized::conv3d_unpack(%packed_params)
        %w_dequant = aten::dequantize(%w_quant)
        %conv_out = aten::conv3d(%a_dequant, %w_dequant, %b, %stride, %padding, %dilation, %groups)
        %r = aten::relu_(%conv_out)
        %r_quant = aten::quantize_per_tensor(%r, %r_scale, %r_zero_point, %r_dtype)
        return (%r_quant) )";

  // quantized::conv3d
  std::string quantized_conv3d = R"(
graph(%a_quant, %packed_params, %r_scale, %r_zero_point, %r_dtype, %stride, %padding, %dilation, %groups):
        %r_quant = quantized::conv3d(%a_quant, %packed_params, %r_scale, %r_zero_point)
        return (%r_quant) )";

  // quantized::conv3d_relu
  std::string quantized_conv3d_relu = R"(
graph(%a_quant, %packed_params, %r_scale, %r_zero_point, %r_dtype, %stride, %padding, %dilation, %groups):
        %r_quant = quantized::conv3d_relu(%a_quant, %packed_params, %r_scale, %r_zero_point)
        return (%r_quant) )";

  std::string add_relu = R"(
graph(%a_quant, %b_quant, %scale, %zero_point, %dtype):
         %alpha = prim::Constant[value=1]()
         %a_dequant = aten::dequantize(%a_quant)
         %b_dequant = aten::dequantize(%b_quant)
         %r_add = aten::add_(%a_dequant, %b_dequant, %alpha)
         %r_relu = aten::relu(%r_add)
         %r = aten::quantize_per_tensor(%r_relu, %scale, %zero_point, %dtype)
         return (%r) )";

  std::string add_inplace_relu = R"(
graph(%a_quant, %b_quant, %scale, %zero_point, %dtype):
         %alpha = prim::Constant[value=1]()
         %a_dequant = aten::dequantize(%a_quant)
         %b_dequant = aten::dequantize(%b_quant)
         %r_add = aten::add_(%a_dequant, %b_dequant, %alpha)
         %r_relu = aten::relu_(%r_add)
         %r = aten::quantize_per_tensor(%r_relu, %scale, %zero_point, %dtype)
         return (%r) )";

  std::string quantized_add_relu = R"(
graph(%a_quant, %b_quant, %scale, %zero_point, %dtype):
         %r = quantized::add_relu(%a_quant, %b_quant, %scale, %zero_point)
         return (%r) )";

  // aten::linear
  std::string linear = R"(
graph(%packed_params, %a_quant, %r_scale, %r_zero_point, %r_dtype):
        %a_dequant = aten::dequantize(%a_quant)
        %w_quant : Tensor, %b : Tensor? = quantized::linear_unpack(%packed_params)
        %w_dequant = aten::dequantize(%w_quant)
        %r = aten::linear(%a_dequant, %w_dequant, %b)
        %r_quant = aten::quantize_per_tensor(%r, %r_scale, %r_zero_point, %r_dtype)
        return (%r_quant) )";

  // quantized::linear
  std::string quantized_linear = R"(
graph(%packed_params, %a_quant, %r_scale, %r_zero_point, %r_dtype):
        %r = quantized::linear(%a_quant, %packed_params, %r_scale, %r_zero_point)
        return (%r) )";

  std::string cat = R"(
graph(%input_quant, %dim, %r_scale, %r_zero_point, %r_dtype):
        %input_dequant = aten::dequantize(%input_quant)
        %r = aten::cat(%input_dequant, %dim)
        %r_quant = aten::quantize_per_tensor(%r, %r_scale, %r_zero_point, %r_dtype)
        return (%r_quant) )";

  std::string quantized_cat = R"(
graph(%input_quant, %dim, %r_scale, %r_zero_point, %r_dtype):
         %r_quant = quantized::cat(%input_quant, %dim, %r_scale, %r_zero_point)
         return (%r_quant) )";

  // aten::add
  std::string add = R"(
graph(%a_quant, %b_quant, %alpha, %scale, %zero_point, %dtype):
         %a_dequant = aten::dequantize(%a_quant)
         %b_dequant = aten::dequantize(%b_quant)
         %r_add = aten::add(%a_dequant, %b_dequant, %alpha)
         %r = aten::quantize_per_tensor(%r_add, %scale, %zero_point, %dtype)
         return (%r) )";

  // TODO: add %dtype after when https://github.com/pytorch/pytorch/issues/34351
  // is fixed
  // quantized::add
  std::string quantized_add = R"(
graph(%a_quant, %b_quant, %alpha, %scale, %zero_point, %dtype):
         %r = quantized::add(%a_quant, %b_quant, %scale, %zero_point)
         return (%r) )";

  auto add_filter = [](const Match& match,
                       const std::unordered_map<std::string, Value*>& vmap) {
    const auto& match_vmap = match.values_map;
    auto alpha = toIValue(match_vmap.at(vmap.at("alpha")));
    return alpha && alpha->isInt() && alpha->toInt() == 1;
  };

  // aten::add_
  std::string inplace_add = R"(
graph(%a_quant, %b_quant, %alpha, %scale, %zero_point, %dtype):
         %a_dequant = aten::dequantize(%a_quant)
         %b_dequant = aten::dequantize(%b_quant)
         %r_add = aten::add_(%a_dequant, %b_dequant, %alpha)
         %r = aten::quantize_per_tensor(%r_add, %scale, %zero_point, %dtype)
         return (%r) )";

  // quantized::add_scalar
  std::string add_scalar = R"(
graph(%a_quant, %b_scalar, %alpha):
         %a_dequant = aten::dequantize(%a_quant)
         %r = aten::add(%a_dequant, %b_scalar, %alpha)
         return (%r) )";

  std::string quantized_add_scalar = R"(
graph(%a_quant, %b_scalar, %alpha):
         %r = quantized::add_scalar(%a_quant, %b_scalar)
         return (%r) )";

  // filter that checks %alpha is constant 1 and %b_scalar is a scalar
  auto add_scalar_filter =
      [](const Match& match,
         const std::unordered_map<std::string, Value*>& vmap) {
        const auto& match_vmap = match.values_map;
        auto alpha = toIValue(match_vmap.at(vmap.at("alpha")));
        auto b_scalar = match_vmap.at(vmap.at("b_scalar"));
        return alpha && alpha->isInt() && alpha->toInt() == 1 &&
            b_scalar->type()->isSubtypeOf(NumberType::get());
      };

  // quantized::add_scalar_out
  std::string add_scalar_out = R"(
graph(%a_quant, %b_scalar, %alpha):
         %a_dequant = aten::dequantize(%a_quant)
         %r = aten::add_(%a_dequant, %b_scalar, %alpha)
         return (%r) )";

  std::string quantized_add_scalar_out = R"(
graph(%a_quant, %b_scalar, %alpha):
         %r = quantized::add_scalar_out(%a_quant, %b_scalar, %a_quant)
         return (%r) )";

  // quantized::add_scalar_relu
  std::string add_scalar_relu = R"(
graph(%a_quant, %b_scalar, %alpha):
         %a_dequant = aten::dequantize(%a_quant)
         %r_add = aten::add(%a_dequant, %b_scalar, %alpha)
         %r = aten::relu(%r_add)
         return (%r) )";

  std::string quantized_add_scalar_relu = R"(
graph(%a_quant, %b_scalar, %alpha):
         %r = quantized::add_scalar_relu(%a_quant, %b_scalar)
         return (%r) )";

  // quantized::add_scalar_relu_out
  std::string add_scalar_relu_out = R"(
graph(%a_quant, %b_scalar, %alpha):
         %a_dequant = aten::dequantize(%a_quant)
         %r_add = aten::add_(%a_dequant, %b_scalar, %alpha)
         %r = aten::relu(%r_add)
         return (%r) )";

  std::string quantized_add_scalar_relu_out = R"(
graph(%a_quant, %b_scalar, %alpha):
         %r = quantized::add_scalar_relu_out(%a_quant, %b_scalar, %a_quant)
         return (%r) )";

  // quantized::batch_norm
  std::string batch_norm2d = R"(
graph(%a_quant, %weight, %bias, %mean, %var, %training, %eaf, %eps, %7, %scale, %zero_point, %scalar_type):
         %a_dequant = aten::dequantize(%a_quant)
         %r_bn = aten::batch_norm(%a_dequant, %weight, %bias, %mean, %var, %training, %eaf, %eps, %7)
         %r = aten::quantize_per_tensor(%r_bn, %scale, %zero_point, %scalar_type)
         return (%r) )";
  std::string quantized_batch_norm2d = R"(
graph(%a_quant, %weight, %bias, %mean, %var, %training, %eaf, %eps, %7, %scale, %zero_point, %scalar_type):
         %r = quantized::batch_norm2d(%a_quant, %weight, %bias, %mean, %var, %eps, %scale, %zero_point)
         return (%r) )";

  std::string batch_norm2d_relu = R"(
graph(%a_quant, %weight, %bias, %mean, %var, %training, %eaf, %eps, %7, %scale, %zero_point, %scalar_type):
         %a_dequant = aten::dequantize(%a_quant)
         %bn_out = aten::batch_norm(%a_dequant, %weight, %bias, %mean, %var, %training, %eaf, %eps, %7)
         %relu = aten::relu(%bn_out)
         %r = aten::quantize_per_tensor(%relu, %scale, %zero_point, %scalar_type)
         return (%r) )";
  std::string batch_norm2d_inplace_relu = R"(
graph(%a_quant, %weight, %bias, %mean, %var, %training, %eaf, %eps, %7, %scale, %zero_point, %scalar_type):
         %a_dequant = aten::dequantize(%a_quant)
         %bn_out = aten::batch_norm(%a_dequant, %weight, %bias, %mean, %var, %training, %eaf, %eps, %7)
         %relu = aten::relu_(%bn_out)
         %r = aten::quantize_per_tensor(%relu, %scale, %zero_point, %scalar_type)
         return (%r) )";

  std::string quantized_batch_norm2d_relu = R"(
graph(%a_quant, %weight, %bias, %mean, %var, %training, %eaf, %eps, %7, %scale, %zero_point, %scalar_type):
         %r = quantized::batch_norm2d_relu(%a_quant, %weight, %bias, %mean, %var, %eps, %scale, %zero_point)
         return (%r) )";

  // aten::mul
  std::string mul = R"(
graph(%a_quant, %b_quant, %scale, %zero_point, %dtype):
         %a_dequant = aten::dequantize(%a_quant)
         %b_dequant = aten::dequantize(%b_quant)
         %r_mul = aten::mul(%a_dequant, %b_dequant)
         %r = aten::quantize_per_tensor(%r_mul, %scale, %zero_point, %dtype)
         return (%r) )";

  // aten::mul_
  std::string inplace_mul = R"(
graph(%a_quant, %b_quant, %scale, %zero_point, %dtype):
         %a_dequant = aten::dequantize(%a_quant)
         %b_dequant = aten::dequantize(%b_quant)
         %r_mul = aten::mul_(%a_dequant, %b_dequant)
         %r = aten::quantize_per_tensor(%r_mul, %scale, %zero_point, %dtype)
         return (%r) )";

  // quantized::mul
  std::string quantized_mul = R"(
graph(%a_quant, %b_quant, %scale, %zero_point, %dtype):
         %r = quantized::mul(%a_quant, %b_quant, %scale, %zero_point)
         return (%r) )";

  // quantized::mul_scalar
  std::string mul_scalar = R"(
graph(%a_quant, %b_scalar):
         %a_dequant = aten::dequantize(%a_quant)
         %r = aten::mul(%a_dequant, %b_scalar)
         return (%r) )";

  std::string mul_scalar_out = R"(
graph(%a_quant, %b_scalar):
         %a_dequant = aten::dequantize(%a_quant)
         %r = aten::mul_(%a_dequant, %b_scalar)
         return (%r) )";

  std::string quantized_mul_scalar = R"(
graph(%a_quant, %b_scalar):
         %r = quantized::mul_scalar(%a_quant, %b_scalar)
         return (%r) )";

  std::string quantized_mul_scalar_out = R"(
graph(%a_quant, %b_scalar):
         %r = quantized::mul_scalar_out(%a_quant, %b_scalar, %a_quant)
         return (%r) )";

  // filter that checks %b_scalar is a scalar
  auto mul_scalar_filter =
      [](const Match& match,
         const std::unordered_map<std::string, Value*>& vmap) {
        const auto& match_vmap = match.values_map;
        auto b_scalar = match_vmap.at(vmap.at("b_scalar"));
        return b_scalar->type()->isSubtypeOf(NumberType::get());
      };

  // quantized::mul_relu
  std::string mul_relu = R"(
graph(%a_quant, %b_quant, %scale, %zero_point, %dtype):
         %a_dequant = aten::dequantize(%a_quant)
         %b_dequant = aten::dequantize(%b_quant)
         %r_mul = aten::mul(%a_dequant, %b_dequant)
         %r_relu = aten::relu(%r_mul)
         %r = aten::quantize_per_tensor(%r_relu, %scale, %zero_point, %dtype)
         return (%r) )";

  std::string inplace_mul_relu = R"(
graph(%a_quant, %b_quant, %scale, %zero_point, %dtype):
         %a_dequant = aten::dequantize(%a_quant)
         %b_dequant = aten::dequantize(%b_quant)
         %r_mul = aten::mul_(%a_dequant, %b_dequant)
         %r_relu = aten::relu(%r_mul)
         %r = aten::quantize_per_tensor(%r_relu, %scale, %zero_point, %dtype)
         return (%r) )";

  std::string mul_inplace_relu = R"(
graph(%a_quant, %b_quant, %scale, %zero_point, %dtype):
         %a_dequant = aten::dequantize(%a_quant)
         %b_dequant = aten::dequantize(%b_quant)
         %r_mul = aten::mul(%a_dequant, %b_dequant)
         %r_relu = aten::relu_(%r_mul)
         %r = aten::quantize_per_tensor(%r_relu, %scale, %zero_point, %dtype)
         return (%r) )";

  std::string inplace_mul_inplace_relu = R"(
graph(%a_quant, %b_quant, %scale, %zero_point, %dtype):
         %a_dequant = aten::dequantize(%a_quant)
         %b_dequant = aten::dequantize(%b_quant)
         %r_mul = aten::mul_(%a_dequant, %b_dequant)
         %r_relu = aten::relu_(%r_mul)
         %r = aten::quantize_per_tensor(%r_relu, %scale, %zero_point, %dtype)
         return (%r) )";

  std::string quantized_mul_relu = R"(
graph(%a_quant, %b_quant, %scale, %zero_point, %dtype):
         %r = quantized::mul_relu(%a_quant, %b_quant, %scale, %zero_point)
         return (%r) )";

  // quantized::mul_scalar_relu
  std::string mul_scalar_relu = R"(
graph(%a_quant, %b_scalar):
         %a_dequant = aten::dequantize(%a_quant)
         %r_mul = aten::mul(%a_dequant, %b_scalar)
         %r = aten::relu(%r_mul)
         return (%r) )";

  std::string quantized_mul_scalar_relu = R"(
graph(%a_quant, %b_scalar):
         %r = quantized::mul_scalar_relu(%a_quant, %b_scalar)
         return (%r) )";

  // quantized::mul_scalar_relu_out
  std::string mul_scalar_relu_out = R"(
graph(%a_quant, %b_scalar):
         %a_dequant = aten::dequantize(%a_quant)
         %r_mul = aten::mul_(%a_dequant, %b_scalar)
         %r = aten::relu(%r_mul)
         return (%r) )";

  std::string quantized_mul_scalar_relu_out = R"(
graph(%a_quant, %b_scalar):
         %r = quantized::mul_scalar_relu_out(%a_quant, %b_scalar, %a_quant)
         return (%r) )";

  // quantized::hardswish
  std::string hardswish = R"(
graph(%a_quant, %r_scale, %r_zero_point, %r_dtype):
         %a_dequant = aten::dequantize(%a_quant)
         %r = aten::hardswish(%a_dequant)
         %r_quant = aten::quantize_per_tensor(%r, %r_scale, %r_zero_point, %r_dtype)
         return (%r_quant) )";

  std::string quantized_hardswish = R"(
graph(%a_quant, %r_scale, %r_zero_point, %r_dtype):
         %r_quant = quantized::hardswish(%a_quant, %r_scale, %r_zero_point)
         return (%r_quant) )";

  // quantized::layer_norm
  std::string layer_norm = R"(
graph(%a_quant, %normalized_shape, %weight, %bias, %eps, %cudnn_enabled, %output_scale, %output_zero_point, %scalar_type):
         %a_dequant = aten::dequantize(%a_quant)
         %r_ln = aten::layer_norm(%a_dequant, %normalized_shape, %weight, %bias, %eps, %cudnn_enabled)
         %r = aten::quantize_per_tensor(%r_ln, %output_scale, %output_zero_point, %scalar_type)
         return (%r) )";

  std::string quantized_layer_norm = R"(
graph(%a_quant, %normalized_shape, %weight, %bias, %eps, %cudnn_enabled, %output_scale, %output_zero_point, %scalar_type):
         %r = quantized::layer_norm(%a_quant, %normalized_shape, %weight, %bias, %eps, %output_scale, %output_zero_point)
         return (%r) )";

  // ============= General Ops that inherit quantization paramters from input
  // tensor =============
  auto avg_pool1d = getInputTensorQParamOpFusionInfo(
      "aten::avg_pool1d",
      {"%kernel_size",
       "%stride",
       "%padding",
       "%ceil_mode",
       "%count_include_pad"});

  auto avg_pool2d = getInputTensorQParamOpFusionInfo(
      "aten::avg_pool2d",
      {"%kernel_size",
       "%stride",
       "%padding",
       "%ceil_mode",
       "%count_include_pad",
       "%divisor_override"});

  std::string common_general_value_op = R"(
          %r_scale : float = aten::q_scale(%a_quant)
          %r_zero_point : int = aten::q_zero_point(%a_quant)
          %r_dtype : int = prim::dtype(%a_quant)
          %r_quant = aten::quantize_per_tensor(%r, %r_scale, %r_zero_point, %r_dtype)
          return (%r_quant) )";

  auto avg_pool3d = getInputTensorQParamOpFusionInfo(
      "aten::avg_pool3d",
      {"%kernel_size",
       "%stride",
       "%padding",
       "%ceil_mode",
       "%count_include_pad",
       "%divisor_override"});
<<<<<<< HEAD

  auto adaptive_avg_pool1d = getInputTensorQParamOpFusionInfo(
      "aten::adaptive_avg_pool1d", {"%output_size"});

  auto adaptive_avg_pool2d = getInputTensorQParamOpFusionInfo(
      "aten::adaptive_avg_pool2d", {"%output_size"});

  auto adaptive_avg_pool3d = getInputTensorQParamOpFusionInfo(
      "aten::adaptive_avg_pool3d", {"%output_size"});

  auto mean = getInputTensorQParamOpFusionInfo("aten::mean", {"%dim"});

  auto upsample_nearest1d = getInputTensorQParamOpFusionInfo(
      "aten::upsample_nearest1d", {"%output_size", "%scales"});

  auto upsample_nearest2d = getInputTensorQParamOpFusionInfo(
      "aten::upsample_nearest2d", {"%output_size", "%scale_h", "%scale_w"});

  auto upsample_nearest3d = getInputTensorQParamOpFusionInfo(
      "aten::upsample_nearest3d",
      {"%output_size", "%scale_d", "%scale_h", "%scale_w"});

  auto upsample_linear1d = getInputTensorQParamOpFusionInfo(
      "aten::upsample_linear1d", {"%output_size", "%align_corners", "%scales"});

  auto upsample_bilinear2d = getInputTensorQParamOpFusionInfo(
      "aten::upsample_bilinear2d",
      {"%output_size", "%align_corners", "%scale_h", "%scale_w"});

  auto upsample_trilinear3d = getInputTensorQParamOpFusionInfo(
      "aten::upsample_trilinear3d",
      {"%output_size", "%align_corners", "%scale_d", "%scale_h", "%scale_w"});

  auto clamp =
      getInputTensorQParamOpFusionInfo("aten::clamp", {"%min", "%max"});

  auto clamp_ =
      getInputTensorQParamOpFusionInfo("aten::clamp_", {"%min", "%max"});

  auto hardtanh =
      getInputTensorQParamOpFusionInfo("aten::hardtanh", {"%min", "%max"});

  auto hardtanh_ =
      getInputTensorQParamOpFusionInfo("aten::hardtanh_", {"%min", "%max"});

  auto elu = getInputTensorQParamOpFusionInfo(
      "aten::elu", {"%alpha", "%scale", "%input_scale"});

  auto elu_ = getInputTensorQParamOpFusionInfo(
      "aten::elu_", {"%alpha", "%scale", "%input_scale"});

  auto leaky_relu =
      getInputTensorQParamOpFusionInfo("aten::leaky_relu", {"%negative_slope"});

  auto leaky_relu_ = getInputTensorQParamOpFusionInfo(
      "aten::leaky_relu_", {"%negative_slope"});

  // Ops with fixed quantization parameters
  auto hardsigmoid = getFixedQParamOpFusionInfo("aten::hardsigmoid", {}, false);

  auto hardsigmoid_ =
      getFixedQParamOpFusionInfo("aten::hardsigmoid_", {}, false);

  auto sigmoid = getFixedQParamOpFusionInfo("aten::sigmoid", {}, false);

  auto sigmoid_ = getFixedQParamOpFusionInfo("aten::sigmoid_", {}, false);

  auto tanh = getFixedQParamOpFusionInfo("aten::tanh", {}, true);

=======

  auto adaptive_avg_pool1d = getInputTensorQParamOpFusionInfo(
      "aten::adaptive_avg_pool1d", {"%output_size"});

  auto adaptive_avg_pool2d = getInputTensorQParamOpFusionInfo(
      "aten::adaptive_avg_pool2d", {"%output_size"});

  auto adaptive_avg_pool3d = getInputTensorQParamOpFusionInfo(
      "aten::adaptive_avg_pool3d", {"%output_size"});

  auto mean = getInputTensorQParamOpFusionInfo("aten::mean", {"%dim"});

  auto upsample_nearest1d = getInputTensorQParamOpFusionInfo(
      "aten::upsample_nearest1d", {"%output_size", "%scales"});

  auto upsample_nearest2d = getInputTensorQParamOpFusionInfo(
      "aten::upsample_nearest2d", {"%output_size", "%scale_h", "%scale_w"});

  auto upsample_nearest3d = getInputTensorQParamOpFusionInfo(
      "aten::upsample_nearest3d",
      {"%output_size", "%scale_d", "%scale_h", "%scale_w"});

  auto upsample_linear1d = getInputTensorQParamOpFusionInfo(
      "aten::upsample_linear1d", {"%output_size", "%align_corners", "%scales"});

  auto upsample_bilinear2d = getInputTensorQParamOpFusionInfo(
      "aten::upsample_bilinear2d",
      {"%output_size", "%align_corners", "%scale_h", "%scale_w"});

  auto upsample_trilinear3d = getInputTensorQParamOpFusionInfo(
      "aten::upsample_trilinear3d",
      {"%output_size", "%align_corners", "%scale_d", "%scale_h", "%scale_w"});

  auto clamp =
      getInputTensorQParamOpFusionInfo("aten::clamp", {"%min", "%max"});

  auto clamp_ =
      getInputTensorQParamOpFusionInfo("aten::clamp_", {"%min", "%max"});

  auto hardtanh =
      getInputTensorQParamOpFusionInfo("aten::hardtanh", {"%min", "%max"});

  auto hardtanh_ =
      getInputTensorQParamOpFusionInfo("aten::hardtanh_", {"%min", "%max"});

  auto elu = getInputTensorQParamOpFusionInfo(
      "aten::elu", {"%alpha", "%scale", "%input_scale"});

  auto elu_ = getInputTensorQParamOpFusionInfo(
      "aten::elu_", {"%alpha", "%scale", "%input_scale"});

  auto leaky_relu =
      getInputTensorQParamOpFusionInfo("aten::leaky_relu", {"%negative_slope"});

  auto leaky_relu_ = getInputTensorQParamOpFusionInfo(
      "aten::leaky_relu_", {"%negative_slope"});

  // Ops with fixed quantization parameters
  auto hardsigmoid = getFixedQParamOpFusionInfo("aten::hardsigmoid", {}, false);

  auto hardsigmoid_ =
      getFixedQParamOpFusionInfo("aten::hardsigmoid_", {}, false);

  auto sigmoid = getFixedQParamOpFusionInfo("aten::sigmoid", {}, false);

  auto sigmoid_ = getFixedQParamOpFusionInfo("aten::sigmoid_", {}, false);

  auto tanh = getFixedQParamOpFusionInfo("aten::tanh", {}, true);

>>>>>>> 52e9953f
  auto tanh_ = getFixedQParamOpFusionInfo("aten::tanh_", {}, true);

  return {
      {"quantized::conv1d", conv1d, quantized_conv1d},
      {"quantized::conv1d_relu", conv1d_relu, quantized_conv1d_relu},
      {"quantized::conv1d_relu", conv1d_inplace_relu, quantized_conv1d_relu},
      {"quantized::conv2d", conv2d, quantized_conv2d},
      {"quantized::conv2d_relu", conv2d_relu, quantized_conv2d_relu},
      {"quantized::conv2d_relu", conv2d_inplace_relu, quantized_conv2d_relu},
      {"quantized::conv3d", conv3d, quantized_conv3d},
      {"quantized::conv3d_relu", conv3d_relu, quantized_conv3d_relu},
      {"quantized::conv3d_relu", conv3d_inplace_relu, quantized_conv3d_relu},
      {"quantized::linear", linear, quantized_linear},
      {"quantized::add_relu", add_relu, quantized_add_relu, add_filter},
      {"quantized::add_relu", add_inplace_relu, quantized_add_relu, add_filter},
      {"quantized::add", add, quantized_add, add_filter},
      {"quantized::add", inplace_add, quantized_add, add_filter},
      // note that this must come before quantized::add_scalar
      {"quantized::add_scalar_relu",
       add_scalar_relu,
       quantized_add_scalar_relu,
       add_scalar_filter},
      {"quantized::add_scalar_relu_out",
       add_scalar_relu_out,
       quantized_add_scalar_relu_out,
       add_scalar_filter},
      {"quantized::add_scalar",
       add_scalar,
       quantized_add_scalar,
       add_scalar_filter},
      {"quantized::add_scalar_out",
       add_scalar_out,
       quantized_add_scalar_out,
       add_scalar_filter},
      {"quantized::cat", cat, quantized_cat},
      {"quantized::batch_norm2d", batch_norm2d, quantized_batch_norm2d},
      {"quantized::batch_norm2d_relu",
       batch_norm2d_relu,
       quantized_batch_norm2d_relu},
      {"quantized::batch_norm2d_relu",
       batch_norm2d_inplace_relu,
       quantized_batch_norm2d_relu},
      {"quantized::mul", mul, quantized_mul},
      {"quantized::mul", inplace_mul, quantized_mul},
      {"quantized::mul_scalar_relu",
       mul_scalar_relu,
       quantized_mul_scalar_relu,
       mul_scalar_filter},
      {"quantized::mul_scalar_relu_out",
       mul_scalar_relu_out,
       quantized_mul_scalar_relu_out,
       mul_scalar_filter},
      {"quantized::mul_scalar",
       mul_scalar,
       quantized_mul_scalar,
       mul_scalar_filter},
      {"quantized::mul_scalar",
       mul_scalar_out,
       quantized_mul_scalar_out,
       mul_scalar_filter},
      {"quantized::mul_relu", mul_relu, quantized_mul_relu},
      {"quantized::mul_relu", mul_inplace_relu, quantized_mul_relu},
      {"quantized::mul_relu", inplace_mul_relu, quantized_mul_relu},
      {"quantized::mul_relu", inplace_mul_inplace_relu, quantized_mul_relu},
      {"quantized::hardswish", hardswish, quantized_hardswish},
      {"quantized::layer_norm", layer_norm, quantized_layer_norm},
      avg_pool1d,
      avg_pool2d,
      avg_pool3d,
      adaptive_avg_pool1d,
      adaptive_avg_pool2d,
      adaptive_avg_pool3d,
      mean,
      upsample_nearest1d,
      upsample_nearest2d,
      upsample_nearest3d,
      upsample_linear1d,
      upsample_bilinear2d,
      upsample_trilinear3d,
      clamp,
      clamp_,
      hardtanh,
      hardtanh_,
      elu,
      elu_,
      leaky_relu,
      leaky_relu_,
      // fixed qparam ops
      hardsigmoid,
      hardsigmoid_,
      sigmoid,
      sigmoid_,
      tanh,
      tanh_,
  };
}

std::vector<QuantFusionInfo> dynamic_quant_fusion_pattern_and_replacements() {
  std::string linear_dynamic = R"(
graph(%packed_params, %a, %reduce_range, %a_dtype):
        %a_scale : float, %a_zero_point : int = aten::_choose_qparams_per_tensor(%a, %reduce_range)
        %a_quant = aten::quantize_per_tensor(%a, %a_scale, %a_zero_point, %a_dtype)
        %a_dequant = aten::dequantize(%a_quant)
        %w_quant : Tensor, %b : Tensor? = quantized::linear_unpack(%packed_params)
        %w_dequant = aten::dequantize(%w_quant)
        %r = aten::linear(%a_dequant, %w_dequant, %b)
        return (%r) )";

  std::string quantized_linear_dynamic = R"(
graph(%packed_params, %a, %reduce_range, %a_dtype):
        %r = quantized::linear_dynamic(%a, %packed_params)
        return (%r) )";
  return {
      {"quantized::linear_dynamic", linear_dynamic, quantized_linear_dynamic},
  };
}

} // namespace jit
} // namespace torch<|MERGE_RESOLUTION|>--- conflicted
+++ resolved
@@ -603,7 +603,6 @@
        "%ceil_mode",
        "%count_include_pad",
        "%divisor_override"});
-<<<<<<< HEAD
 
   auto adaptive_avg_pool1d = getInputTensorQParamOpFusionInfo(
       "aten::adaptive_avg_pool1d", {"%output_size"});
@@ -673,77 +672,6 @@
 
   auto tanh = getFixedQParamOpFusionInfo("aten::tanh", {}, true);
 
-=======
-
-  auto adaptive_avg_pool1d = getInputTensorQParamOpFusionInfo(
-      "aten::adaptive_avg_pool1d", {"%output_size"});
-
-  auto adaptive_avg_pool2d = getInputTensorQParamOpFusionInfo(
-      "aten::adaptive_avg_pool2d", {"%output_size"});
-
-  auto adaptive_avg_pool3d = getInputTensorQParamOpFusionInfo(
-      "aten::adaptive_avg_pool3d", {"%output_size"});
-
-  auto mean = getInputTensorQParamOpFusionInfo("aten::mean", {"%dim"});
-
-  auto upsample_nearest1d = getInputTensorQParamOpFusionInfo(
-      "aten::upsample_nearest1d", {"%output_size", "%scales"});
-
-  auto upsample_nearest2d = getInputTensorQParamOpFusionInfo(
-      "aten::upsample_nearest2d", {"%output_size", "%scale_h", "%scale_w"});
-
-  auto upsample_nearest3d = getInputTensorQParamOpFusionInfo(
-      "aten::upsample_nearest3d",
-      {"%output_size", "%scale_d", "%scale_h", "%scale_w"});
-
-  auto upsample_linear1d = getInputTensorQParamOpFusionInfo(
-      "aten::upsample_linear1d", {"%output_size", "%align_corners", "%scales"});
-
-  auto upsample_bilinear2d = getInputTensorQParamOpFusionInfo(
-      "aten::upsample_bilinear2d",
-      {"%output_size", "%align_corners", "%scale_h", "%scale_w"});
-
-  auto upsample_trilinear3d = getInputTensorQParamOpFusionInfo(
-      "aten::upsample_trilinear3d",
-      {"%output_size", "%align_corners", "%scale_d", "%scale_h", "%scale_w"});
-
-  auto clamp =
-      getInputTensorQParamOpFusionInfo("aten::clamp", {"%min", "%max"});
-
-  auto clamp_ =
-      getInputTensorQParamOpFusionInfo("aten::clamp_", {"%min", "%max"});
-
-  auto hardtanh =
-      getInputTensorQParamOpFusionInfo("aten::hardtanh", {"%min", "%max"});
-
-  auto hardtanh_ =
-      getInputTensorQParamOpFusionInfo("aten::hardtanh_", {"%min", "%max"});
-
-  auto elu = getInputTensorQParamOpFusionInfo(
-      "aten::elu", {"%alpha", "%scale", "%input_scale"});
-
-  auto elu_ = getInputTensorQParamOpFusionInfo(
-      "aten::elu_", {"%alpha", "%scale", "%input_scale"});
-
-  auto leaky_relu =
-      getInputTensorQParamOpFusionInfo("aten::leaky_relu", {"%negative_slope"});
-
-  auto leaky_relu_ = getInputTensorQParamOpFusionInfo(
-      "aten::leaky_relu_", {"%negative_slope"});
-
-  // Ops with fixed quantization parameters
-  auto hardsigmoid = getFixedQParamOpFusionInfo("aten::hardsigmoid", {}, false);
-
-  auto hardsigmoid_ =
-      getFixedQParamOpFusionInfo("aten::hardsigmoid_", {}, false);
-
-  auto sigmoid = getFixedQParamOpFusionInfo("aten::sigmoid", {}, false);
-
-  auto sigmoid_ = getFixedQParamOpFusionInfo("aten::sigmoid_", {}, false);
-
-  auto tanh = getFixedQParamOpFusionInfo("aten::tanh", {}, true);
-
->>>>>>> 52e9953f
   auto tanh_ = getFixedQParamOpFusionInfo("aten::tanh_", {}, true);
 
   return {
