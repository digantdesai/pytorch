#include <torch/csrc/jit/passes/memory_planning.h>
#include <torch/csrc/jit/passes/memory_planning/greedy_by_size.h>
#include <torch/csrc/jit/passes/memory_planning/linear_scan.h>

#include <jit/tensorexpr/kernel.h>
#include <torch/csrc/jit/ir/alias_analysis.h>
#include <torch/csrc/jit/jit_log.h>
#include <torch/csrc/jit/runtime/static/ops.h>
#include <limits>

namespace torch {
namespace jit {

int overlap(size_t a, size_t b, size_t c, size_t d) {
  TORCH_INTERNAL_ASSERT(a <= b);
  TORCH_INTERNAL_ASSERT(c <= d);
  size_t outer = std::max(b, d) - std::min(a, c);
  size_t l1 = (b - a), l2 = (d - c);

  // overflow checking since we're dealing with size_t arithmetic
  // as of today (09/02/2021) linear address width on x86 is 48bits (256TB)
  // so this is unneccessary but "640kB [isn't] enough for anyone"
  // so this is necessary
  if (!valid_add(l1, l2) || !valid_sub(outer, l1 + l2)) {
    // sum areas larger than possible outer area (thus overlap)
    // multipoint overlap (sum areas larger than outer area)
    return -1;
  } else if (outer - (l1 + l2) > 0) {
    // outer area larger than sum (no overlap)
    return 1;
  } else {
    // outer area equals sum area (single point overlap)
    return 0;
  }
}

// live ranges overlap like closed intervals (i.e. if .end of one is the same as
// .begin of another)
bool overlapLiveRange(
    const UniqueLiveRange& ulvr1,
    const UniqueLiveRange& ulvr2) {
  return overlap(
             ulvr1.lvr.begin, ulvr1.lvr.end, ulvr2.lvr.begin, ulvr2.lvr.end) <=
      0;
}

// since memory address are zero indexed, offset + size ends at the *beginning*
// of the (offset+size)th byte. hence overlap is like open intervals (i.e.
// overlap is more than at endpoints)
bool overlapMemRegion(const MemRegion& reg1, const MemRegion& reg2) {
  return overlap(
             reg1.offset,
             reg1.offset + reg1.size,
             reg2.offset,
             reg2.offset + reg2.size) < 0;
}

bool overlapAllocs(const MemAllocation& m1, const MemAllocation& m2) {
  return overlapLiveRange(m1.ulvr, m2.ulvr) && overlapMemRegion(m1.reg, m2.reg);
}

// stack all tensors end to end "as you see them" over the entire lifespan of
// the plan
std::vector<MemAllocation> naive(
<<<<<<< HEAD
    std::unordered_map<LiveRange, int64_t, live_range_hash>
        managed_live_ranges) {
  std::map<LiveRange, int64_t, live_range_start_cmp> sorted_managed_live_ranges(
      managed_live_ranges.begin(), managed_live_ranges.end());
=======
    SortedLiveRangeMap<size_t> managed_live_ranges) {
>>>>>>> 1b0440e1
  std::vector<MemAllocation> allocations;
  allocations.reserve(managed_live_ranges.size());
  size_t offset = 0;
  for (const auto& item : managed_live_ranges) {
    auto ulvr = item.first;
    auto size = item.second;
    auto id = item.first.id;
    auto aligned_size = MemoryPlanner::computeAlignedTensorSize(size);
    allocations.push_back({ulvr, {offset, aligned_size}});
    offset += aligned_size;
  }
  return allocations;
}

c10::optional<size_t> computeStorageSize(const Value& value) {
  auto ttp = value.type()->cast<TensorType>();
  if (!ttp) {
    TORCH_WARN("out isn't a tensortype ", *value.type());
    return c10::nullopt;
  }
  if (!ttp->scalarType().has_value()) {
    TORCH_WARN(
        "This output was profiled but didn't have a scalar type: ",
        *ttp,
        ", ",
        value.debugName());
    return c10::nullopt;
  }
  if (!ttp->sizes().concrete_sizes().has_value()) {
    TORCH_WARN(
        "This output was profiled but doesn't have sizes: ",
        *ttp,
        ", ",
        value.debugName());
    return c10::nullopt;
  }

  auto scalar_type = ttp->scalarType();
  if (!scalar_type.has_value()) {
    TORCH_WARN(
        "This value doesn't have a scalar type", *ttp, ", ", value.debugName());
    return c10::nullopt;
  }

  auto element_size = c10::elementSize(scalar_type.value());
  // TODO: when does this fail? answer: in place mutation
  auto numel = ttp->numel();
  if (!numel.has_value()) {
    TORCH_WARN("doesn't have numel", *ttp, ", ", value.debugName());
    return c10::nullopt;
  }

  return numel.value() * element_size;
}

std::pair<std::vector<int64_t>, std::vector<int64_t>> getSizesStrides(
    const c10::TensorTypePtr& ttp) {
  std::vector<int64_t> sizes;
  auto _sizes = ttp->sizes().concrete_sizes();
  // TODO: why does this break? answer: in place mutation
  // also %9 : Long(requires_grad=0, device=cpu) = prim::Constant[value={0}]()
  if (_sizes.has_value() && _sizes.value().size() > 0 &&
      _sizes.value()[0] != 0) {
    sizes = _sizes.value();
  } else {
    sizes = std::vector<int64_t>{0};
  }
  std::vector<int64_t> strides;
  auto _strides = ttp->strides().concrete_sizes();
  if (_strides.has_value() && _strides.value().size() > 0 &&
      _strides.value()[0] != 0) {
    strides = _strides.value();
  } else {
    strides = at::detail::defaultStrides(sizes);
  }
  return std::make_pair(sizes, strides);
}

Node* insertAllocStorageNode(
    const std::shared_ptr<Graph>& graph,
    size_t total_size) {
  auto* storage = graph->create(prim::AllocateStorage, 1);
  // there is no e.g. ui_ because pytorch doesn't have a uint64 ScalarType
  storage->i_(attr::total_size, (int64_t)total_size);

  auto device_type = jit::tensorexpr::pickDeviceType(graph);
  if (device_type.has_value()) {
    storage->i_(attr::device, static_cast<int8_t>(device_type.value().type()));
  } else {
    storage->i_(attr::device, static_cast<int8_t>(at::kCPU));
  }
  storage->insertBefore(graph->nodes().front());
  return storage;
}

void insertAllocTensorNodes(
    const std::shared_ptr<Graph>& graph,
    Node& storage,
    std::vector<std::pair<const Value*, MemRegion>>&
        managed_value_allocations) {
  for (auto& item : managed_value_allocations) {
    auto val = item.first;
    auto region = item.second;

    // const_cast fishy?
    Node* node = const_cast<Node*>(val->node());

    // the way that this node magically *becomes* the out varaint is simply
    // by add an extra input. this is because op resolution happens
    // at runtime via the op registry (by matching on the schema).
    auto* alloc = graph->create(prim::AllocateTensor, 1);
    node->addInput(alloc->output());
    alloc->insertBefore(node);
    alloc->addInput(storage.output());

    auto ttp = val->type()->expect<c10::TensorType>();
    std::vector<int64_t> sizes, strides;
    std::tie(sizes, strides) = getSizesStrides(ttp);

    alloc->i_(attr::size, (int64_t)region.size);
    alloc->i_(attr::offset, (int64_t)region.offset);
    alloc->is_(attr::sizes, sizes);
    alloc->is_(attr::stride, strides);
    alloc->i_(attr::device, static_cast<int8_t>(storage.i(attr::device)));
    alloc->i_(attr::dtype, static_cast<int8_t>(ttp->scalarType().value()));
  }
}

bool hasOutVariant(Node* node) {
  if (!node->maybeSchema()) {
    return false;
  }
  const auto& node_schema_args = node->schema().arguments();
  for (const auto& variant : getAllOperatorsFor(node->kind())) {
    auto variant_schema = variant->schema();
    // a simple check for an out param is insufficient because ops with multiple
    // out variants e.g. aten::cat.out and aten::cat.names_out
    auto maybe_out_arg_idx = variant_schema.argumentIndexWithName("out");
    if (maybe_out_arg_idx) {
      // out arg should be the *next* arg after current args
      if ((size_t)maybe_out_arg_idx.value() != node_schema_args.size()) {
        return false;
      }
      // functions are contravariant in arguments i.e. args should be "broader"
      // in replacement fn i.e. to check variant_schema.args[] <:
      // node_schema.args[] we check that node_schema.args[i] <:
      // variant_schema[i] for all i <= len(node_schema.args)
      c10::isSubtypeOfList(
          ArrayRef<Argument>(node_schema_args),
          ArrayRef<Argument>(variant_schema.arguments())
              // e.g. maybe_out_arg_idx = 3 means first 3 arg types should
              // satisfy subtype relationship
              .slice(0, maybe_out_arg_idx.value()),
          nullptr);
      return true;
    }
  }
  return false;
}

std::pair<
    FastMap<const Value*, std::pair<UniqueLiveRange, size_t>>,
    std::vector<const Node*>>
getManagedValues(const std::shared_ptr<Graph>& graph, bool frozen = false) {
  AliasDb alias_db(graph, frozen);
  FastSet<const Value*> always_alive_values =
      jit::GetAlwaysAliveValues(graph, alias_db);
  FastMap<const Value*, LiveRange> live_ranges =
      jit::GetLiveness(graph, always_alive_values, alias_db).second;

  FastMap<const Value*, std::pair<UniqueLiveRange, size_t>> managed_values;
  FastSet<const Value*> leaked_values;
  FastMap<Node*, bool> node_has_out_variant;
  std::vector<const Node*> out_nodes;
  for (auto* node : graph->nodes()) {
    auto has_out = hasOutVariant(node);
    node_has_out_variant.insert({node, has_out});
    if (has_out) {
      out_nodes.emplace_back(node);
    }
  }

  for (auto node : graph->nodes()) {
    if (!node_has_out_variant[node]) {
      continue;
    }
    for (const auto* out_v : node->outputs()) {
      if (always_alive_values.count(out_v)) {
        continue;
      }
      auto size = computeStorageSize(*out_v);
      if (size && size.value() > 0 &&
          !isOptimizableContainerType(node, node_has_out_variant)) {
        managed_values.insert(
            {out_v, {{live_ranges[out_v], out_v->debugName()}, size.value()}});
      } else {
        leaked_values.insert(out_v);
      }
    }
  }

  GRAPH_DEBUG("memory planning leaked values: ", c10::Join(",", leaked_values));
  return std::make_pair(managed_values, out_nodes);
}

// "high watermark" of memory
size_t getTotalAllocationSize(std::vector<MemAllocation> allocations) {
  size_t total_size = 0;
  for (const auto& alloc : allocations) {
    total_size = std::max(total_size, alloc.reg.offset + alloc.reg.size);
  }
  return total_size;
}

bool validateAllocations(
    std::vector<MemAllocation> allocations,
    SortedLiveRangeMap<size_t> managed_live_ranges,
    size_t total_size) {
  if (total_size >= (size_t)std::numeric_limits<int64_t>::max) {
    TORCH_WARN("total allocation is too big ", total_size);
    return false;
  }

  for (const auto& alloc1 : allocations) {
    for (const auto& alloc2 : allocations) {
      if (alloc1 == alloc2) {
        continue;
      }
      if (overlapAllocs(alloc1, alloc2)) {
        TORCH_WARN("overlapping allocations: ", alloc1, ", ", alloc2);
        return false;
      }
    }
  }

  if (allocations.size() != managed_live_ranges.size()) {
    TORCH_WARN(
        "not the right number of allocations: ",
        allocations.size(),
        ", ",
        managed_live_ranges.size());
    return false;
  }

  for (const auto& alloc : allocations) {
    if (!valid_add(alloc.reg.offset, alloc.reg.size)) {
      TORCH_WARN(
          "allocation ",
          alloc.reg,
          " beyond int64_t mem limit: ",
          sizeof(int64_t));
      return false;
    }

    if (!valid_sub(total_size, alloc.reg.offset + alloc.reg.size)) {
      // if this overflows then alloc.reg.offset + alloc.reg.size > total_size
      TORCH_WARN(
          "allocation exceeds total size: ", alloc.reg, ", ", total_size);
      return false;
    }

    if (managed_live_ranges.count(alloc.ulvr) == 0 ||
        // leq because word alignment increases requirements
        // (recomputing aligned size is overkill here)
        managed_live_ranges[alloc.ulvr] > alloc.reg.size) {
      TORCH_WARN(
          "wrong size allocation: ",
          alloc.ulvr,
          ", ",
          managed_live_ranges[alloc.ulvr],
          ", ",
          alloc.reg.size);
      return false;
    }
  }

  return true;
}

void planMemory(const std::shared_ptr<Graph>& graph, Strategy strat) {
  FastMap<const Value*, std::pair<UniqueLiveRange, size_t>> managed_values;
  std::vector<const Node*> out_nodes;
  std::tie(managed_values, out_nodes) = getManagedValues(graph);
  SortedLiveRangeMap<size_t> managed_live_ranges;
  for (auto& item : managed_values) {
    auto ulvr = item.second.first;
    auto size = item.second.second;
    managed_live_ranges.insert({ulvr, size});
  }
  std::vector<MemAllocation> allocations;
  switch (strat) {
    case Strategy::NAIVE: {
      allocations = naive(managed_live_ranges);
      break;
    }
    case Strategy::LINEAR_SCAN: {
      allocations = linearScanHeuristic(managed_live_ranges);
      break;
    };
    case Strategy::GREEDY_BY_SIZE: {
      allocations = greedyBySize(managed_live_ranges);
      break;
    }
    case Strategy::GREEDY_BY_SIZE_WITH_FIRST_GAP: {
      allocations = greedyBySizeWithFirstGap(managed_live_ranges);
      break;
    }
    case Strategy::GREEDY_BY_LONGEST_AND_SIZE: {
      allocations = greedyBySizeAndLongestWithFirstGap(managed_live_ranges);
      break;
    }
    default:
      return;
  }

  auto total_size = getTotalAllocationSize(allocations);

  TORCH_INTERNAL_ASSERT(
      validateAllocations(allocations, managed_live_ranges, total_size),
      "invalid allocation",
      strat);

  std::stringstream allocs_str;
  printAllocation(allocs_str, allocations, managed_range_values);
  GRAPH_DEBUG("\nallocs\n", allocs_str.str());

  GRAPH_DEBUG("\ngraph before inserting storage node\n", *graph);

  auto storage_node = insertAllocStorageNode(graph, total_size);
  GRAPH_DEBUG("\ngraph after inserting storage node\n", *graph);

  // the only way to identify an allocation with the value that needs it
  // is by matching on live range and size request. but we need the original
  // size request because alignment will grow the request (concretely
  // doing
  // managed_values[alloc.lvr].second == allocations_map[alloc.lvr].size
  // will fail because MemRegion.size >= managed_values[alloc.lvr].second
  SortedLiveRangeMap<MemRegion> allocations_map;
  for (const auto& alloc : allocations) {
    allocations_map.insert({alloc.ulvr, alloc.reg});
  }

  std::vector<std::pair<const Value*, MemRegion>> managed_value_allocations;
  managed_value_allocations.reserve(managed_values.size());
  for (auto& item : managed_values) {
    auto val = item.first;
    auto ulvr = item.second.first;
    auto reg = allocations_map.at(ulvr);
    managed_value_allocations.emplace_back(val, reg);
  }

  insertAllocTensorNodes(graph, *storage_node, managed_value_allocations);
  GRAPH_DEBUG("\ngraph after inserting alloc nodes\n", *graph);
}
} // namespace jit
} // namespace torch<|MERGE_RESOLUTION|>--- conflicted
+++ resolved
@@ -62,14 +62,7 @@
 // stack all tensors end to end "as you see them" over the entire lifespan of
 // the plan
 std::vector<MemAllocation> naive(
-<<<<<<< HEAD
-    std::unordered_map<LiveRange, int64_t, live_range_hash>
-        managed_live_ranges) {
-  std::map<LiveRange, int64_t, live_range_start_cmp> sorted_managed_live_ranges(
-      managed_live_ranges.begin(), managed_live_ranges.end());
-=======
     SortedLiveRangeMap<size_t> managed_live_ranges) {
->>>>>>> 1b0440e1
   std::vector<MemAllocation> allocations;
   allocations.reserve(managed_live_ranges.size());
   size_t offset = 0;
@@ -392,10 +385,6 @@
       "invalid allocation",
       strat);
 
-  std::stringstream allocs_str;
-  printAllocation(allocs_str, allocations, managed_range_values);
-  GRAPH_DEBUG("\nallocs\n", allocs_str.str());
-
   GRAPH_DEBUG("\ngraph before inserting storage node\n", *graph);
 
   auto storage_node = insertAllocStorageNode(graph, total_size);
