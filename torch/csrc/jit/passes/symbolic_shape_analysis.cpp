--- conflicted
+++ resolved
@@ -804,24 +804,14 @@
         if (symbolic_shape_value_to_graph_output_.count(symbolic_shape)) {
           continue;
         }
-        large_shape_compute_graph->registerOutput(
+        stitched_shape_compute_graph->registerOutput(
             new_list_output->node()->input(i));
         output_index_to_symbolic_shape_
-            [large_shape_compute_graph->outputs().size() - 1] = symbolic_shape;
+            [stitched_shape_compute_graph->outputs().size() - 1] = symbolic_shape;
         symbolic_shape_value_to_graph_output_[symbolic_shape] =
-            large_shape_compute_graph->outputs().at(
-                large_shape_compute_graph->outputs().size() - 1);
-      }
-<<<<<<< HEAD
-=======
-      stitched_shape_compute_graph->registerOutput(
-          new_list_output->node()->input(i));
-      output_index_to_symbolic_shape_
-          [stitched_shape_compute_graph->outputs().size() - 1] = symbolic_shape;
-      symbolic_shape_value_to_graph_output_[symbolic_shape] =
-          stitched_shape_compute_graph->outputs().at(
-              stitched_shape_compute_graph->outputs().size() - 1);
->>>>>>> 4d772f17
+            stitched_shape_compute_graph->outputs().at(
+                stitched_shape_compute_graph->outputs().size() - 1);
+      }
     }
   }
 
