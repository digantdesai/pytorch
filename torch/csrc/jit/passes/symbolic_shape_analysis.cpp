#include <ATen/core/interned_strings.h>
#include <c10/util/Exception.h>
#include <c10/util/irange.h>
#include <torch/csrc/jit/ir/alias_analysis.h>
#include <torch/csrc/jit/ir/constants.h>
#include <torch/csrc/jit/ir/ir.h>
#include <torch/csrc/jit/ir/ir_views.h>
#include <torch/csrc/jit/jit_log.h>
#include <torch/csrc/jit/passes/common_subexpression_elimination.h>
#include <torch/csrc/jit/passes/constant_pooling.h>
#include <torch/csrc/jit/passes/constant_propagation.h>
#include <torch/csrc/jit/passes/dead_code_elimination.h>
#include <torch/csrc/jit/passes/integer_value_refinement.h>
#include <torch/csrc/jit/passes/loop_unrolling.h>
#include <torch/csrc/jit/passes/lower_tuples.h>
#include <torch/csrc/jit/passes/peephole.h>
#include <torch/csrc/jit/passes/peephole_list_idioms.h>
#include <torch/csrc/jit/passes/peephole_non_tensor.h>
#include <torch/csrc/jit/passes/remove_mutation.h>
#include <torch/csrc/jit/passes/shape_analysis.h>
#include <torch/csrc/jit/passes/symbolic_shape_analysis.h>
#include <torch/csrc/jit/runtime/exception_message.h>
#include <torch/csrc/jit/runtime/symbolic_shape_registry.h>
#include <torch/csrc/utils/memory.h>
#include <memory>
#include <numeric>
#include <unordered_map>
#include <vector>

/*
XXX: this is still in prototype phase and has much work left to do, including
but not limited to:
- Refactor APIs
- Add decent coverage of common ops
- Add shape analysis pass on Graph that handles Loops
- Allow concurrent reads to the operator map
- Successive applications of same inputs to same shape function (e.g. series of
pointwise ops)
- Supporting returning partially evaluated shape compute graph
*/

static bool symbolic_shape_analysis_test_mode = false;

namespace torch {
namespace jit {

// This is similar to c10::SymbolicShape, but instead of either having
// a concrete dimension or a symbolic dimension, an argument may be:
// - A Symbolic Dimension
// - A Constant Integer
// - Neither of the above. The third case can occur due to inputs to
// ops like view that accept negative values. Maintaining the distinction
// between an unknown symbolic dimension and an unknown integer allows
// us to optimize out comparisons to values < 0 (symbolic shapes are always >=
// 0) For example, a call like graph(%y: Tensor(SS(-1), 10, 10), %inp: int):
//   %five: int = prim::Constant[value=5]()
//   %zero: int = prim::Constant[value=0]()
//   %1 : int = aten::size(%y, %zero)
//   %2 : int[] = prim::ListConstruct(%five, %1, %inp)
//   %y.2: Tensor(5, SS(-1), (New Symbolic Shape)) = aten::view(%y, %2)
//
// x.view([5, y.size(0), inp])
// will have inputs equal to [5, SS(-1), c10::nullopt]

struct ShapeArg
    : public std::
          pair<c10::optional<c10::ShapeSymbol>, c10::optional<int64_t>> {
  using pair::pair;

  static ShapeArg unknownInteger() {
    return ShapeArg();
  }

  ShapeArg(int64_t int_value) {
    this->first = c10::nullopt;
    this->second = int_value;
  }

  ShapeArg(c10::ShapeSymbol ss) {
    if (ss.is_static()) {
      this->first = c10::nullopt;
      this->second = ss.value();
    } else {
      this->first = ss;
      this->second = c10::nullopt;
    }
  }

  c10::optional<int64_t> asConstantInt() {
    return this->second;
  }

  c10::optional<c10::ShapeSymbol> asShapeSymbol() {
    return this->first;
  }

 private:
  ShapeArg() {
    this->first = c10::nullopt;
    this->second = c10::nullopt;
  }
};

struct ShapeArguments {
  ShapeArguments(const c10::SymbolicShape& ss) {
    TORCH_INTERNAL_ASSERT(ss.rank())
    for (size_t i = 0; i < *ss.rank(); ++i) {
      maybe_shape_symbols_.push_back(ShapeArg(ss.at(i)));
    }
  }

  ShapeArguments(std::vector<ShapeArg> ss) {
    maybe_shape_symbols_ = std::move(ss);
  }

  int64_t len() {
    return maybe_shape_symbols_.size();
  }

  ShapeArg at(size_t i) {
    return maybe_shape_symbols_.at(i);
  }

 private:
  std::vector<ShapeArg> maybe_shape_symbols_;
};

bool setSymbolicShapeAnalysisTestMode(bool value) {
  bool old_value = symbolic_shape_analysis_test_mode;
  symbolic_shape_analysis_test_mode = value;
  return old_value;
}

bool symbolicShapeAnalysisTestModeEnabled() {
  return symbolic_shape_analysis_test_mode;
}

namespace {

IValue tensor_sizes_from_tensor_list(const IValue& iv) {
  c10::List<c10::List<int64_t>> tensor_sizes;
  auto tensor_list = iv.toTensorVector();
  for (const auto& ten : tensor_list) {
    tensor_sizes.push_back(c10::List<int64_t>(ten.sizes()));
  }
  return tensor_sizes;
}

bool isListOfInts(const TypePtr& type) {
  return type->cast<ListType>() &&
      type->cast<ListType>()->getElementType()->cast<IntType>();
}

c10::optional<size_t> normIndex(int64_t index, size_t len) {
  if (index < 0) {
    index = index + len;
  }
  if (index >= 0 && index < static_cast<int64_t>(len)) {
    return index;
  } else {
    return c10::nullopt;
  }
}

bool shapeGraphCleanupPasses(std::shared_ptr<Graph> graph) {
  // TODO: lower simple tuples ?
  bool made_change = RemoveListMutation(graph);
  made_change |= UnrollConstantLoops(graph);
  made_change |= ConstantPropagation(graph);
  made_change |= PeepholeOptimizeNonTensor(graph);
  made_change |= PeepholeOptimizeListIdioms(graph, /*refine_list_len*/ true);
  made_change |= RefineIntegerValues(graph);
  made_change |= ConstantPropagation(graph);
  // todo add return change for constant pooling
  ConstantPooling(graph);
  made_change |= EliminateCommonSubexpression(graph);
  EliminateDeadCode(graph);
  return made_change;
}

void replaceWithIValue(Value* v, IValue val) {
  WithInsertPoint guard(*v->node()->owningBlock()->nodes().begin());
  v->replaceAllUsesWith(v->owningGraph()->insertConstant(val));
}

} // namespace

// Symbolic Shape Analysis works through iteratively partially evaluating
// a TorchScript shape compute graph by inputing properties from input
// Tensors. We can substitute in properties like `len(x)` and `x[1]`
// if they are statically on the input Tensors. We can also use
// assertions like `assert len(x) == 4` in order to refine the input
// length and unroll loops over its elements. We iteratively optimize and
// substitute in properties until we are unable to make any further
// optimizations. Finally, we try to extract Tensor properties from the output.
// For instance `return [1, 2, inp[2] + 1, inp[3]]` we know that the ouptut
// will be length 4 with first two dimensions equal to 1 and 2. We can also
// deduce that the 4th dimension has the same symbolic shape as inp[3], which
// means that we do know its concrete value statically but we can asssign sets
// of tensor dimensions which must be equal at runtime.

struct SymbolicShapeNodeAnalyzer {
  SymbolicShapeNodeAnalyzer(
      Node* n,
      std::shared_ptr<Graph> shape_compute_graph,
      const AliasDb& db)
      : shape_compute_graph_(shape_compute_graph->copy()), node_(n) {
<<<<<<< HEAD
    // We make lists of Tensor inputs variadic, which results in
    // offset between a node index and its corresponding graph index
    size_t graph_index_offset = 0;
    for (size_t node_index = 0; node_index < node_->inputs().size();
         node_index++) {
      auto type = node_->input(node_index)->type();
      size_t graph_index = graph_index_offset + node_index;
=======
    // NB: shape compute graphs may have less inputs than their node
    // counterparts to allow e.g. sharing one single unary definition
    // so iterate on # of shape inputs
    for (size_t i = 0; i < shape_compute_graph_->inputs().size(); i++) {
      auto type = node_->input(i)->type();
>>>>>>> a4042b87

      if (auto opt_type = shape_compute_graph_->inputs()
                              .at(graph_index)
                              ->type()
                              ->cast<OptionalType>()) {
        // None will get handled with constant substitution later
        if (!type->cast<OptionalType>() &&
<<<<<<< HEAD
            !NoneType::get()->isSubtypeOf(type)) {
          shape_compute_graph_->inputs()
              .at(graph_index)
              ->setType(opt_type->getElementType());
=======
            !NoneType::get()->isSubtypeOf(*type)) {
          shape_compute_graph_->inputs().at(i)->setType(
              opt_type->getElementType());
>>>>>>> a4042b87
        }
      } else if (shape_compute_graph_->inputs()
                     .at(graph_index)
                     ->type()
                     ->cast<NumberType>()) {
        shape_compute_graph_->inputs().at(graph_index)->setType(type);
      }

      if (auto tt = type->castRaw<TensorType>()) {
        addTensorInputMetaData(node_->input(node_index), graph_index);
      } else if (
          type->cast<ListType>() &&
          type->cast<ListType>()->getElementType()->cast<TensorType>()) {
        // When we have partially evaluate a list of Tensors like cat(tensor[])
        // We have a few problems:
        // - optimizing out calls to the length of the list: len(tensors)
        // - resolving accesses of the list to the tensor symbolic sizes the
        // corresponding list element We can solve both of these problems by
        // replacing the partial evaluation of cat([x, y]) def cat(tensors:
        // List[List[int]], dim: int)
        //    body
        // with
        // def cat(x, y, dim: int)
        //     tensors = [x, y]
        //     body
        // This reuses the existing input Tensors partial evaluation and allows
        // our existing optimizations to optimize out len(tensors) instead of
        // requiring extra partial evaluation within this pass
        if (node_->input(node_index)->node()->kind() == prim::Constant) {
          replaceWithIValue(
              shape_compute_graph_->inputs().at(graph_index),
              tensor_sizes_from_tensor_list(
                  *toIValue(node_->input(node_index))));
        } else if (
            node_->input(node_index)->node()->kind() == prim::ListConstruct &&
            !db.hasWriters(node_->input(node_index))) {
          auto li_construct_node = node_->input(node_index)->node();
          std::vector<Value*> li_inputs;
          Value* graph_input = shape_compute_graph_->inputs().at(graph_index);
          for (size_t j = 0; j < li_construct_node->inputs().size(); ++j) {
            auto new_inp = shape_compute_graph_->insertInput(graph_index + j);
            new_inp->setType(ListType::ofInts());
            li_inputs.push_back(new_inp);
          }
          WithInsertPoint guard(
              *shape_compute_graph_->block()->nodes().begin());
          auto new_li = shape_compute_graph_->insertNode(
              shape_compute_graph_->createList(ListType::ofInts(), li_inputs));
          graph_input->replaceAllUsesWith(new_li->output());
          for (size_t j = 0; j < li_construct_node->inputs().size(); ++j) {
            addTensorInputMetaData(
                li_construct_node->input(j), graph_index + j);
          }
          shape_compute_graph_->eraseInput(
              node_index + li_construct_node->inputs().size());
          graph_index_offset += li_construct_node->inputs().size() - 1;
        }
      } else if (auto ival = toIValue(node_->input(node_index))) {
        replaceWithIValue(
            shape_compute_graph_->inputs().at(graph_index), *ival);
      } else if (
          type->cast<ListType>() &&
          type->cast<ListType>()->getElementType()->cast<IntType>()) {
        if (node_->input(node_index)->node()->kind() == prim::ListConstruct &&
            !db.hasWriters(node_->input(node_index))) {
          // it is a very common in graphs to see patterns like:
          // z = x.view(y.size())
          // or:
          // z = x.view(1, 10, y.size(0), y.size(1))
          // We want to propagate symbolic dimensions and concrete sizes
          // from y to z. To do this we try to associate symbolic dimensions
          // or concrete sizes with the integer list inputs that have a
          // constructor taken from constants or y.size() or y.size(0)
          auto list_construct = node_->input(node_index)->node();
          std::vector<ShapeArg> shape;
          for (Value* v : list_construct->inputs()) {
            if (auto constant = constant_as<int64_t>(v)) {
              shape.emplace_back(*constant);
            } else if (v->node()->kind() == aten::size) {
              auto const_index = constant_as<int64_t>(v->node()->input(1));
              auto tt = v->node()->input(0)->type()->expect<TensorType>();
              auto ss = tt->symbolic_sizes();
              if (!ss.rank() || !const_index) {
                // if we are getting a size of a tensor, it is an unknown
                // symbolic dimension instead of an unknown integer (must be
                // >=0)
                shape.emplace_back(at::ShapeSymbol::newSymbol());
                continue;
              }
              auto norm_index = normIndex(*const_index, *ss.rank());
              if (!norm_index) {
                shape.emplace_back(at::ShapeSymbol::newSymbol());
                continue;
              }
              shape.emplace_back(ss[*norm_index]);
            } else {
              shape.emplace_back(ShapeArg::unknownInteger());
            }
          }
          node_symbolic_input_indices_.emplace_back(
              graph_index, std::move(shape));
        } else if (
            node_->input(node_index)->node()->kind() == aten::size &&
            !db.hasWriters(node_->input(node_index))) {
          auto ten_inp = node_->input(node_index)->node()->input();
          auto ss = ten_inp->type()->expect<TensorType>()->symbolic_sizes();
          node_symbolic_input_indices_.emplace_back(graph_index, ss);
        }
      }
    }
  }

  void addTensorInputMetaData(
      Value* tensor_v,
      size_t shape_compute_graph_index) {
    auto tt = tensor_v->type()->expect<TensorType>();
    // NOLINTNEXTLINE(performance-unnecessary-copy-initialization)
    c10::SymbolicShape symbolic_shapes = tt->symbolic_sizes();

    // for testing, we don't insert complete tensor shapes and rely on our
    // partial evaluation pipeline to propagate information.
    // this is a good proxy for our ability to propagate non-complete shape
    // information.

    if (symbolic_shapes.isComplete() && !symbolic_shape_analysis_test_mode) {
      replaceWithIValue(
          shape_compute_graph_->inputs().at(shape_compute_graph_index),
          *tt->sizes().concrete_sizes());
      return;
    }
    // TODO: remove, all constant tensors should have typed sizes
    if (toIValue(tensor_v)) {
      auto size = constant_as<at::Tensor>(tensor_v)->sizes();
      if (!symbolic_shape_analysis_test_mode) {
        replaceWithIValue(
            shape_compute_graph_->inputs().at(shape_compute_graph_index), size);
      } else {
        node_symbolic_input_indices_.emplace_back(
            shape_compute_graph_index, c10::SymbolicShape(size));
      }
      return;
    }

    // we can't optimize a tensor without fixed rank
    if (symbolic_shapes.rank()) {
      node_symbolic_input_indices_.emplace_back(
          shape_compute_graph_index, symbolic_shapes);
    }
  }

  // returns partially evaluated shape compute graph
  std::shared_ptr<Graph> run() {
    bool made_change = true;
    constexpr size_t MAX_ATTEMPTS = 8;
    size_t curr_attempt = 0;
    while (made_change && curr_attempt < MAX_ATTEMPTS) {
      curr_attempt++;
      // symbolic shape concrete values are only used in final shape extraction
      substituteInputTensorProperties(/*symbolic_shape_values*/ nullptr);
      made_change = shapeGraphCleanupPasses(shape_compute_graph_);
    }
    std::unordered_map<Value*, int64_t> symbolic_shape_values;
    substituteInputTensorProperties(&symbolic_shape_values);
    GRAPH_DUMP("Done with partial evaluation", shape_compute_graph_);

    extractOutputShape(symbolic_shape_values);
    return shape_compute_graph_;
  }

 private:
  void substituteInputTensorProperties(
      std::unordered_map<Value*, int64_t>* symbolic_shape_values) {
    // clang-format off
    // here we iteratively substitute properties of the node's input tensors
    // into the shape compute graph. we can substitute constants into the
    // like len(inp) or inp[0] if the tensor has a fixed length or a fixed
    // first dimension. we also try to resolve symbolic shapes of the same
    // symbolic value to the same Value * in the shape compute graph.
    // for the shape logic:
    // dim1 = inp1[0]
    // dim2 = inp2[0]
    // return dim1 if dim2 == 1 else dim2
    // if we see that inp1[0] and inp2[0] both have the same symbolic shape
    // value, then it is a valid transformation to replace dim2 with dim1 or
    // vice versa. to do this we collect all Value * for a particular symbolic
    // shape. Then, we replace all Value * within that set with their dominator.
    // In the example above, this allows us to infer  that the output will be the
    // symbolic dimension value of dim1.

    // if `symbolic_shape_values` is not null, record list accesses
    // which resolve to symbolic dimension values with their concrete symbolic
    // shape value. Because symbolic dimensions are represented as negative numbers and
    // are not real values, inserting them as constants in the graph would invalidate
    // the graph for further use. Instead, we keep track of what their value would be
    // for extracting output shapes.
    // clang-format on

    std::unordered_map<int64_t, std::vector<Value*>> symbolic_shape_map;

    for (const auto& index_symbolic_shape : node_symbolic_input_indices_) {
      auto index = index_symbolic_shape.first;
      auto shape_arguments = index_symbolic_shape.second;

      for (const auto& use : shape_compute_graph_->inputs().at(index)->uses()) {
        // TODO: either decompose composite ops like slice or add handling here
        switch (use.user->kind()) {
          case aten::len: {
            size_t len = shape_arguments.len();
            replaceWithIValue(use.user->output(), static_cast<int64_t>(len));
          } break;
          case aten::__getitem__: {
            auto index = constant_as<int64_t>(use.user->inputs().at(1));
            if (!index) {
              continue;
            }
            auto norm_index = normIndex(*index, shape_arguments.len());
            if (!norm_index) {
              continue;
            }
            auto shape_arg = shape_arguments.at(*norm_index);
            if (auto const_int = shape_arg.asConstantInt()) {
              replaceWithIValue(use.user->output(), const_int);
              continue;
            }
            auto maybe_shape_symbol = shape_arg.asShapeSymbol();
            if (!maybe_shape_symbol) {
              continue;
            }
            auto shape_symbol = *maybe_shape_symbol;
            if (symbolic_shape_values) {
              symbolic_shape_values->emplace(
                  use.user->output(), shape_symbol.value());
            } else {
              int64_t symbolic_index = shape_symbol.value();
              symbolic_shape_map[symbolic_index].push_back(use.user->output());
            }
            for (const auto& sym_uses : use.user->output()->uses()) {
              auto k = sym_uses.user->kind();
              if (k != aten::ge && k != aten::le && k != aten::ne &&
                  k != aten::eq && k != aten::lt && k != aten::gt) {
                break;
              }
              auto other_index = 1 - sym_uses.offset;
              auto other_value =
                  constant_as<int64_t>(sym_uses.user->input(other_index));
              if (!other_value) {
                continue;
              }

              // check for dim >= 0, 0 <= dim
              // dim >= 0
              if (k == aten::ge && *other_value == 0 && other_index == 1) {
                replaceWithIValue(sym_uses.user->output(), true);
                continue;
              }
              // 0 <= dim
              if (k == aten::le && *other_value == 0 && other_index == 0) {
                replaceWithIValue(sym_uses.user->output(), true);
                continue;
              }

              // check for dim comparisons to negative number
              if (*other_value >= 0) {
                continue;
              }
              if (k == aten::eq || k == aten::ne) {
                // True if:
                // -2 != {Positive}
                replaceWithIValue(sym_uses.user->output(), k == aten::ne);
              } else {
                // True if:
                // -2 <= / < {Positive}
                // {Positive} >= / > {-2}
                bool true_val =
                    ((other_index == 0 && (k == aten::le || k == aten::lt)) ||
                     (other_index == 1 && (k == aten::ge || k == aten::gt)));
                replaceWithIValue(sym_uses.user->output(), true_val);
              }
            }
          }
        }
      }

      for (const auto& symbolic_set : symbolic_shape_map) {
        mergeSymbolicShapeSets(symbolic_set.second);
      }
    }
  }

  void mergeSymbolicShapeSets(const std::vector<Value*>& symbolic_set) {
    // `symbolic_set` represents a set of Value * which are all equal
    // to each other. Here, we optimize the graph by replacing values
    // in the set with other dominating values.
    // in the following example, where a, b and c are all in the same
    // symbolic set:
    // if cond:
    //    a = li[0]
    //    b = li[1]
    //    return [a, b]
    // else:
    //    c = li[0]
    //    return [c, c]
    // we can replace `b` with `a` because it is dominated by `a`,
    // but we cannot replace `c` with another dominating value

    // there are ways to compute this more efficiently but typically number of
    // Values for each symbolic set is low and this is cheap to run
    for (const auto i : c10::irange(symbolic_set.size())) {
      Value* v = symbolic_set[i];
      Value* dominating_value = v;
      for (const auto& sym_set : symbolic_set) {
        if (dominating_value->node()->isDominatedBy(sym_set->node())) {
          dominating_value = sym_set;
        }
      }
      if (dominating_value != v) {
        v->replaceAllUsesWith(dominating_value);
      }
    }
  }

  c10::SymbolicShape extractListShape(
      Value* list,
      std::unordered_map<Value*, int64_t>& symbolic_shape_values,
      const AliasDb& db) {
    if (list->node()->kind() == prim::Constant) {
      auto int_list = toIValue(list)->toIntVector();
      return c10::SymbolicShape(int_list);
    }
    // We need a list construct or a constant output
    // that is not written to in order to analyze the output shape
    if (list->node()->kind() != prim::ListConstruct || db.hasWriters(list)) {
      GRAPH_DEBUG("Could not extract shape ", getHeader(node_));
      return c10::SymbolicShape();
    }
    Node* list_construct = list->node();
    std::vector<c10::optional<int64_t>> output_shape;
    for (Value* input : list_construct->inputs()) {
      if (symbolic_shape_values.count(input)) {
        output_shape.push_back(symbolic_shape_values[input]);
      } else {
        output_shape.push_back(constant_as<int64_t>(input));
      }
    }
    return c10::SymbolicShape(output_shape);
  }

  void extractOutputShape(
      std::unordered_map<Value*, int64_t>& symbolic_shape_values) {
    TORCH_INTERNAL_ASSERT(
        shape_compute_graph_->outputs().size() == node_->outputs().size());
    // TODO: would be nice if there were easy facility to look at uses and see
    // if they are all pure instead of instanting db.
    AliasDb db(shape_compute_graph_);
    for (size_t i = 0; i < shape_compute_graph_->outputs().size(); ++i) {
      auto output = shape_compute_graph_->outputs().at(i);
      auto type = output->type();
      TORCH_INTERNAL_ASSERT(isListOfInts(type));
      auto ss = extractListShape(output, symbolic_shape_values, db);
      node_->output(i)->setType(
          node_->output(i)->type()->expect<TensorType>()->withSymbolicShapes(
              ss));
    }
  }

  // node input indices that are TensorType and we need to iteratively
  // substitute properties of. We only substitute properties
  // of TensorTypes with a fixed dimension but not a complete shape,
  // because a complete shape we can completely replace with a constant
  // and non-fixed dimensions we cannot reason about at all
  std::vector<std::pair<int64_t, ShapeArguments>> node_symbolic_input_indices_;
  std::shared_ptr<Graph> shape_compute_graph_;
  Node* node_;
};

std::shared_ptr<Graph> PropagateShapesWithShapeFunction(
    Node* n,
    std::shared_ptr<Graph>& shape_compute_graph,
    const AliasDb& db) {
  return SymbolicShapeNodeAnalyzer(n, shape_compute_graph, db).run();
}

struct SymbolicShapeGraphAnalyzer {
  SymbolicShapeGraphAnalyzer(
      std::shared_ptr<Graph>& graph,
      Node* beg,
      Node* end)
      : graph_(graph), beg_(beg), end_(end) {
    TORCH_INTERNAL_ASSERT(
        beg_->owningBlock() == end_->owningBlock() && end_->isAfter(beg_));
  }

  c10::optional<ShapeComputeGraphMapping> run() {
    AliasDb db(graph_);
    std::unordered_map<Node*, std::shared_ptr<Graph>> partial_evaluated_graphs =
        propagateShapesAndGatherPartialEvalShapeGraphs(db);

    auto stitched_shape_compute_graph = std::make_shared<Graph>();
    // We want to build up a computational graph which computes all shapes
    // we dont know statically - that is, all symbolic shapes within
    // the region [beg, end). it must be executable before beg.
    // TODO: dont require dimensions of tensors to be set AOT ?

    for (auto it = beg_->iterator(); it != end_->iterator(); it++) {
      auto curr = *it;
      if (curr->kind() == prim::Constant) {
        continue;
      }
      if (curr->outputs().size() != 1) {
        GRAPH_DEBUG("Multi output node ", getHeader(curr));
        return c10::nullopt;
      }
      auto tt = curr->output()->type()->cast<TensorType>();
      if (!tt || !partial_evaluated_graphs.count(curr)) {
        GRAPH_DEBUG("Non tensor node or no graph ", getHeader(curr));
        return c10::nullopt;
      }
      auto symbolic_sizes = tt->symbolic_sizes();
      // TODO: dont require # of dimensions of tensors set ?
      if (!symbolic_sizes.rank()) {
        GRAPH_DEBUG("No rank on output ", getHeader(curr));
        return c10::nullopt;
      }
      auto partial_eval_graph = partial_evaluated_graphs[curr];
      joinPartialEvaluatedShapeGraphToLargeShapeGraph(
          curr, partial_eval_graph, stitched_shape_compute_graph);
    }

    size_t MAX_ITER = 8;
    bool made_change = true;
    size_t i = 0;
    while (i < MAX_ITER && made_change) {
      i++;
      made_change = shapeGraphCleanupPasses(stitched_shape_compute_graph);
    }

    // for any output that is duplicated, the symbolic shape must be equal
    // take the symbolic shape that is generated first and get equivalent ones
    std::unordered_map<int64_t, int64_t> discovered_sym_shape_equalities;
    std::unordered_map<Value*, int64_t> graph_output_to_symbolic_shape_dim;
    std::vector<size_t> erase_indices;

    for (size_t i = 0; i < stitched_shape_compute_graph->outputs().size();
         ++i) {
      Value* output = stitched_shape_compute_graph->outputs().at(i);
      // this Value is already contained, so the symbolic shape for i must be
      // equal to the symbolic shape at the existing index
      if (graph_output_to_symbolic_shape_dim.count(output)) {
        auto curr_sym_shape = output_index_to_symbolic_shape_[i];
        auto existing_sym_shape = graph_output_to_symbolic_shape_dim[output];
        discovered_sym_shape_equalities[curr_sym_shape] = existing_sym_shape;
        erase_indices.push_back(i);
      } else {
        graph_output_to_symbolic_shape_dim[output] =
            output_index_to_symbolic_shape_[i];
      }
    }
    for (int64_t i = erase_indices.size() - 1; i >= 0; i--) {
      stitched_shape_compute_graph->eraseOutput(erase_indices[i]);
    }
    for (size_t i = 0; i < stitched_shape_compute_graph->inputs().size();) {
      if (!stitched_shape_compute_graph->inputs().at(i)->hasUses()) {
        enclosing_graph_value_to_shape_graph_input_.erase(
            stitched_shape_compute_graph->inputs().at(i));
        stitched_shape_compute_graph->eraseInput(i);
      } else {
        ++i;
      }
    }

    updateGraphWithSymbolicShapeEqualities(discovered_sym_shape_equalities);
    return ShapeComputeGraphMapping(
        stitched_shape_compute_graph,
        enclosing_graph_value_to_shape_graph_input_,
        graph_output_to_symbolic_shape_dim);
  }

  void updateGraphWithSymbolicShapeEqualities(
      std::unordered_map<int64_t, int64_t>& sym_shape_equalities) {
    for (auto it = beg_->iterator(); it != end_->iterator(); it++) {
      auto curr = *it;
      if (curr->outputs().size() != 1) {
        continue;
      }
      auto tt = curr->output()->type()->cast<TensorType>();
      if (!tt || !tt->symbolic_sizes().rank()) {
        continue;
      }
      bool changed = false;
      std::vector<at::ShapeSymbol> shape_vec = *tt->symbolic_sizes().sizes();
      auto new_sizes = c10::fmap(shape_vec, [&](const at::ShapeSymbol& shape) {
        auto value = shape.value();
        if (sym_shape_equalities.count(value)) {
          changed = true;
          return sym_shape_equalities[value];
        }
        return value;
      });
      if (changed) {
        curr->output()->setType(
            tt->withSymbolicShapes(c10::SymbolicShape(new_sizes)));
      }
    }
  }

  void joinPartialEvaluatedShapeGraphToLargeShapeGraph(
      Node* curr,
      std::shared_ptr<Graph> partial_eval_graph,
      std::shared_ptr<Graph> stitched_shape_compute_graph) {
    // we are building up the large shape compute graph by iteratively
    // combining partially evaluated individual node shape graphs.

    // We need to maintain two mappings, one from non-Tensor inputs in the
    // enclosing graph to their equivalent mappings within the large shape
    // compute graph, and one from symbolic shape dimension to new node output

    // When we add a new tensor node, we do two things:
    // 1: record a mapping from the tensor node output to its shape in the
    // partial eval graph 2: add each symbolic shape dimension that we have not
    // already added as a output to the large shape compute graph

    // Once we are done stitching together all partial eval'd graphs, we can
    // cleanup the graph and remove the unneeded complete shapes as outputs,
    // leaving us only compute for calculating the runtime value of symbolic
    // dimensions

    std::vector<Value*> inputs;
    // NB: node can have more inputs than the shape graph
    // so iterate on the # of shape graph inputs
    for (size_t i = 0; i < partial_eval_graph->inputs().size(); ++i) {
      auto node_input = curr->input(i);
      auto existing_graph_mapping =
          enclosing_graph_value_to_shape_graph_input_.find(curr->input(i));
      if (existing_graph_mapping !=
          enclosing_graph_value_to_shape_graph_input_.end()) {
        inputs.push_back(existing_graph_mapping->second);
      } else {
        Value* shape_graph_input =
            stitched_shape_compute_graph->addInput()->copyMetadata(
                partial_eval_graph->inputs().at(i));
        enclosing_graph_value_to_shape_graph_input_[node_input] =
            shape_graph_input;
        inputs.push_back(shape_graph_input);
      }
    }

    WithInsertPoint guard(stitched_shape_compute_graph->block());
    std::unordered_map<Value*, Value*> value_map;
    insertGraph(
        *stitched_shape_compute_graph, *partial_eval_graph, inputs, value_map);

    TORCH_INTERNAL_ASSERT(partial_eval_graph->outputs().size() == 1);
    Value* new_list_output = value_map[partial_eval_graph->outputs().at(0)];
    enclosing_graph_value_to_shape_graph_input_[curr->output()] =
        new_list_output;

    TORCH_INTERNAL_ASSERT(
        new_list_output->node()->kind() == prim::ListConstruct);
    TORCH_INTERNAL_ASSERT(!new_list_output->node()->hasUses());

    auto symbolic_sizes =
        curr->output()->type()->expect<TensorType>()->symbolic_sizes();
    TORCH_INTERNAL_ASSERT(symbolic_sizes.rank());

    for (size_t i = 0; i < *symbolic_sizes.rank(); i++) {
      if (symbolic_sizes[i].is_static()) {
        continue;
      }
      int64_t symbolic_shape = symbolic_sizes[i].value();
      if (symbolic_shape_value_to_graph_output_.count(symbolic_shape)) {
        continue;
      }
      stitched_shape_compute_graph->registerOutput(
          new_list_output->node()->input(i));
      output_index_to_symbolic_shape_
          [stitched_shape_compute_graph->outputs().size() - 1] = symbolic_shape;
      symbolic_shape_value_to_graph_output_[symbolic_shape] =
          stitched_shape_compute_graph->outputs().at(
              stitched_shape_compute_graph->outputs().size() - 1);
    }
  }

  std::unordered_map<Node*, std::shared_ptr<Graph>>
  propagateShapesAndGatherPartialEvalShapeGraphs(AliasDb& db) {
    std::unordered_map<Node*, std::shared_ptr<Graph>> partial_evaluated_graphs;
    for (auto it = beg_->iterator(); it != end_->iterator(); it++) {
      auto curr = *it;
      if (curr->maybeSchema()) {
        if (auto maybe_graph = shapeComputeGraphForSchema(curr->schema())) {
          partial_evaluated_graphs[curr] =
              PropagateShapesWithShapeFunction(curr, *maybe_graph, db);
        }
      }
    }
    return partial_evaluated_graphs;
  }

  std::unordered_map<Value*, Value*>
      enclosing_graph_value_to_shape_graph_input_;
  std::unordered_map<int64_t, Value*> symbolic_shape_value_to_graph_output_;
  std::unordered_map<size_t, int64_t> output_index_to_symbolic_shape_;

  std::shared_ptr<Graph>& graph_;
  Node* beg_;
  Node* end_;
};

void PropagateShapesOnBlock(Block* b, const AliasDb& db) {
  for (Node* n : b->nodes()) {
    // TODO: handle loop
    if (n->kind() == prim::If) {
      IfView if_v(n);
      PropagateShapesOnBlock(if_v.thenBlock(), db);
      PropagateShapesOnBlock(if_v.elseBlock(), db);
      mergeTypes(if_v.thenOutputs(), if_v.elseOutputs(), if_v.outputs());
    } else if (n->maybeSchema()) {
      if (auto maybe_graph = shapeComputeGraphForSchema(n->schema())) {
        PropagateShapesWithShapeFunction(n, *maybe_graph, db);
      }
    } else if (n->kind() == prim::TupleConstruct) {
      auto orig_type = n->output()->type()->expect<TupleType>();
      auto new_types = fmap(n->inputs(), [](Value* v) { return v->type(); });
      n->output()->setType(
          orig_type->createWithContained(std::move(new_types)));
    }
  }
}

void PropagateShapesOnGraph(std::shared_ptr<Graph>& graph) {
  AliasDb db(graph);
  PropagateShapesOnBlock(graph->block(), db);
}

c10::optional<ShapeComputeGraphMapping>
PropagateShapesAndBuildLargeShapeComputeGraph(
    std::shared_ptr<Graph>& graph,
    Node* beg,
    Node* end) {
  return SymbolicShapeGraphAnalyzer(graph, beg, end).run();
}

} // namespace jit
} // namespace torch<|MERGE_RESOLUTION|>--- conflicted
+++ resolved
@@ -205,21 +205,17 @@
       std::shared_ptr<Graph> shape_compute_graph,
       const AliasDb& db)
       : shape_compute_graph_(shape_compute_graph->copy()), node_(n) {
-<<<<<<< HEAD
+    // NB: shape compute graphs may have less inputs than their node
+    // counterparts to allow e.g. sharing one single unary definition
+    // so iterate on # of shape inputs
+    size_t shape_graph_initial_inputs = shape_compute_graph_->inputs().size();
     // We make lists of Tensor inputs variadic, which results in
     // offset between a node index and its corresponding graph index
     size_t graph_index_offset = 0;
-    for (size_t node_index = 0; node_index < node_->inputs().size();
+    for (size_t node_index = 0; node_index < shape_graph_initial_inputs;
          node_index++) {
       auto type = node_->input(node_index)->type();
       size_t graph_index = graph_index_offset + node_index;
-=======
-    // NB: shape compute graphs may have less inputs than their node
-    // counterparts to allow e.g. sharing one single unary definition
-    // so iterate on # of shape inputs
-    for (size_t i = 0; i < shape_compute_graph_->inputs().size(); i++) {
-      auto type = node_->input(i)->type();
->>>>>>> a4042b87
 
       if (auto opt_type = shape_compute_graph_->inputs()
                               .at(graph_index)
@@ -227,16 +223,10 @@
                               ->cast<OptionalType>()) {
         // None will get handled with constant substitution later
         if (!type->cast<OptionalType>() &&
-<<<<<<< HEAD
-            !NoneType::get()->isSubtypeOf(type)) {
+            !NoneType::get()->isSubtypeOf(*type)) {
           shape_compute_graph_->inputs()
               .at(graph_index)
               ->setType(opt_type->getElementType());
-=======
-            !NoneType::get()->isSubtypeOf(*type)) {
-          shape_compute_graph_->inputs().at(i)->setType(
-              opt_type->getElementType());
->>>>>>> a4042b87
         }
       } else if (shape_compute_graph_->inputs()
                      .at(graph_index)
