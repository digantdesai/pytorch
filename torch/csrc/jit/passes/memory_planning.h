#pragma once

#include <torch/csrc/jit/ir/ir.h>
#include <torch/csrc/jit/runtime/static/impl.h>
#include <cstddef>
#include <stack>

namespace torch {
namespace jit {
enum class Strategy {
  NAIVE = 0,
  LINEAR_SCAN,
  GREEDY_BY_SIZE_WITH_SMALLEST_GAP,
  GREEDY_BY_SIZE_WITH_FIRST_GAP,
  GREEDY_BY_LONGEST_AND_SIZE_WITH_SMALLEST_GAP,
  GREEDY_BY_LONGEST_AND_SIZE_WITH_FIRST_GAP,
  GREEDY_BY_BREADTH,
};

inline const char* toString(Strategy s) {
  switch (s) {
    case Strategy::NAIVE:
      return "NAIVE";
    case Strategy::LINEAR_SCAN:
      return "LINEAR_SCAN";
    case Strategy::GREEDY_BY_SIZE_WITH_SMALLEST_GAP:
      return "GREEDY_BY_SIZE_WITH_SMALLEST_GAP";
    case Strategy::GREEDY_BY_SIZE_WITH_FIRST_GAP:
      return "GREEDY_BY_SIZE_WITH_FIRST_GAP";
    case Strategy::GREEDY_BY_LONGEST_AND_SIZE_WITH_SMALLEST_GAP:
      return "GREEDY_BY_LONGEST_AND_SIZE_WITH_SMALLEST_GAP";
    case Strategy::GREEDY_BY_LONGEST_AND_SIZE_WITH_FIRST_GAP:
      return "GREEDY_BY_LONGEST_AND_SIZE_WITH_FIRST_GAP";
    case Strategy::GREEDY_BY_BREADTH:
      return "GREEDY_BY_BREADTH";
    default:
      return "UNKNOWN STRATEGY";
  }
}

inline std::ostream& operator<<(std::ostream& str, Strategy rhs) {
  return str << toString(rhs);
}

typedef struct MemRegion {
  size_t offset;
  size_t size;
} MemRegion;

inline std::ostream& operator<<(std::ostream& str, MemRegion reg) {
  return str << "{offset: " << reg.offset << ", size: " << reg.size << "}";
}

inline bool operator==(const MemRegion& lhs, const MemRegion& rhs) {
  return lhs.offset == rhs.offset && lhs.size == rhs.size;
}

struct regionSizeCmp {
  bool operator()(const MemRegion& reg1, const MemRegion& reg2) const {
    return reg1.size == reg2.size ? reg1.offset < reg2.offset
                                  : reg1.size < reg2.size;
  }
};

struct regionOffsetCmp {
  bool operator()(const MemRegion& reg1, const MemRegion& reg2) const {
    return reg1.offset == reg2.offset ? reg1.size < reg2.size
                                      : reg1.offset < reg2.offset;
  }
};

bool overlapMemRegion(const MemRegion& reg1, const MemRegion& reg2);

struct UniqueLiveRange {
  LiveRange lvr;
  std::string id;
};

bool overlapLiveRange(
    const UniqueLiveRange& ulvr1,
    const UniqueLiveRange& ulvr2);

inline std::ostream& operator<<(std::ostream& str, UniqueLiveRange rhs) {
  return str << "{id: " << rhs.id << ", lvr: " << rhs.lvr << "}";
}

inline bool operator==(const UniqueLiveRange lhs, const UniqueLiveRange rhs) {
  return lhs.lvr == rhs.lvr && lhs.id == rhs.id;
}

struct liveRangeStartCmp {
  bool operator()(const UniqueLiveRange& u1, const UniqueLiveRange& u2) const {
    return u1.lvr.begin == u2.lvr.begin
        ? (u1.lvr.end == u2.lvr.end ? u1.id < u2.id : u1.lvr.end < u2.lvr.end)
        : u1.lvr.begin < u2.lvr.begin;
  }
};

struct liveRangeEndCmp {
  bool operator()(const UniqueLiveRange& u1, const UniqueLiveRange& u2) const {
    return u1.lvr.end == u2.lvr.end
        ? (u1.lvr.begin == u2.lvr.begin ? u1.id < u2.id
                                        : u1.lvr.begin < u2.lvr.begin)
        : u1.lvr.end < u2.lvr.end;
  }
};

template <typename Value>
using SortedLiveRangeMap = std::map<UniqueLiveRange, Value, liveRangeStartCmp>;
struct TORCH_API MemAllocation {
  UniqueLiveRange ulvr;
  MemRegion reg;
};

inline std::ostream& operator<<(std::ostream& str, MemAllocation rhs) {
  return str << rhs.ulvr << ", " << rhs.reg;
}

inline bool operator==(const MemAllocation lhs, const MemAllocation rhs) {
  return lhs.ulvr == rhs.ulvr && lhs.reg == rhs.reg;
}

inline bool valid_add(size_t a, size_t b) {
#if defined(_MSC_VER)
  return a + b >= a;
#else
  size_t _carry = 0;
  return !__builtin_add_overflow(a, b, &_carry);
#endif
}

inline bool valid_sub(size_t a, size_t b) {
#if defined(_MSC_VER)
  return a >= b;
#else
  size_t _carry = 0;
  return !__builtin_sub_overflow(a, b, &_carry);
#endif
}

struct TORCH_API MemEvent {
  enum class EventType { Allocate = 0, Free };

  size_t time;
  std::string allocation_trace;
  std::string ptr_addr;
  size_t size;
  EventType type;
  c10::optional<FrameNodeId> frame_node_id;
  MemEvent(
      size_t t,
      std::string alloc_trace,
      std::string address,
      size_t s,
      EventType e,
      c10::optional<FrameNodeId> frame_nodeid = c10::nullopt)
      : time(t),
        allocation_trace(std::move(alloc_trace)),
        ptr_addr(std::move(address)),
        size(s),
        type(e),
        frame_node_id(std::move(frame_nodeid)) {}
};

inline const char* toString(MemEvent::EventType me) {
  switch (me) {
    case MemEvent::EventType::Free:
      return "Free";
    case MemEvent::EventType::Allocate:
      return "Allocate";
    default:
      return "unknown event type";
  }
}

inline std::ostream& operator<<(std::ostream& str, MemEvent::EventType rhs) {
  return str << toString(rhs);
}

inline std::ostream& operator<<(std::ostream& str, MemEvent rhs) {
  str << std::left << std::setfill(' ') << std::setw(15) << "type: " << rhs.type
      << "\n"
      << std::setw(15) << "t: " << rhs.time << "\n"
      << std::setw(15) << "size: " << rhs.size << "\n"
      << std::setw(15) << "ptr_addr: " << rhs.ptr_addr << "\n"
      << std::setw(15) << "alloc_trace: " << rhs.allocation_trace.substr(0, 40)
      << "...\n"
      << std::setw(15)
      << "frame_node_id has value: " << rhs.frame_node_id.has_value() << "\n";
  if (rhs.frame_node_id) {
    str << "pc: " << std::setw(15) << rhs.frame_node_id.value().pc << "\n"
        << "node_schema: " << std::setw(15)
        << rhs.frame_node_id.value().node_schema << "\n"
        << "node_header: " << std::setw(15)
        << rhs.frame_node_id.value().node_header << "\n"
        << "node addr: " << std::setw(15)
        << std::addressof(*rhs.frame_node_id.value().node) << "\n";
  }
  return str;
}

struct frame_node_id_hash {
  size_t operator()(FrameNodeId const& frame_node_id) const {
    return std::hash<size_t>()(frame_node_id.pc) ^
        (std::hash<std::string>()(frame_node_id.node_schema) << 1) ^
        (std::hash<std::string>()(frame_node_id.node_header) << 2);
  }
};

struct frameNodeIdCmp {
  size_t operator()(
      const std::pair<FrameNodeId, std::vector<UniqueLiveRange>>& f1,
      const std::pair<FrameNodeId, std::vector<UniqueLiveRange>>& f2) const {
    return f1.first.pc < f2.first.pc;
  }
};

inline bool operator==(const FrameNodeId& lhs, const FrameNodeId& rhs) {
  return lhs.pc == rhs.pc && lhs.node_schema == rhs.node_schema &&
      lhs.node_header == rhs.node_header;
}

c10::optional<size_t> computeStorageSize(const Value& value);

TORCH_API bool hasOutVariant(Node* node);

<<<<<<< HEAD
TORCH_API void planMemory(const std::shared_ptr<Graph>&, Strategy);
TORCH_API void planMemoryWithTracing(
    std::shared_ptr<Graph>& graph,
    Strategy strat,
    std::vector<MemEvent> mem_events,
    at::Device device_type);
=======
TORCH_API std::
    pair<size_t, FastMap<const Value*, std::pair<UniqueLiveRange, size_t>>>
    planMemory(const std::shared_ptr<Graph>&, Strategy);
>>>>>>> 24f164ec

} // namespace jit
} // namespace torch

namespace std {

using namespace torch::jit;

template <>
struct hash<MemRegion> {
  size_t operator()(const MemRegion& reg) const {
    return std::hash<size_t>()(reg.offset) ^
        (std::hash<size_t>()(reg.size) << 1);
  }
};

template <>
struct hash<UniqueLiveRange> {
  size_t operator()(const UniqueLiveRange& ulvr) const {
    return std::hash<LiveRange>()(ulvr.lvr) ^ (std::hash<string>()(ulvr.id));
  }
};

} // namespace std

namespace c10 {

struct C10_API MemoryPlanningAllocator final : at::Allocator {
  MemoryPlanningAllocator(at::DeviceType device_type);
  at::DataPtr allocate(size_t nbytes) const override;
  at::DeleterFnPtr raw_deleter() const override;
  void push_allocation(
      c10::Storage buffer,
      size_t size,
      size_t offset,
      at::DeviceType device);

 private:
  uint8_t allocator_priority_;
  at::DeviceType device_type_;
  c10::Allocator& orig_allocator_;
  mutable std::stack<std::pair<size_t, void*>> allocs_;
};

class C10_API WithProfileTracingAllocationsGuard;

struct C10_API MemoryTracingAllocator final : at::Allocator {
  MemoryTracingAllocator(at::DeviceType device_type)
      : allocator_priority_(c10::GetAllocatorPriority(device_type)),
        device_type_(device_type),
        orig_allocator_(*c10::GetAllocator(device_type)) {
    c10::SetAllocator(device_type, this, allocator_priority_);
  }

  at::DataPtr allocate(size_t nbytes) const override;

  uint8_t allocator_priority_;
  at::DeviceType device_type_;
  c10::Allocator& orig_allocator_;
  mutable std::vector<torch::jit::MemEvent> allocation_traces_;
  mutable std::map<void*, size_t> allocations_;
  friend WithProfileTracingAllocationsGuard;

 private:
};

class C10_API WithProfileTracingAllocationsGuard {
 public:
  WithProfileTracingAllocationsGuard(at::DeviceType device_type);
  std::vector<torch::jit::MemEvent> getAllocationTraces();
  ~WithProfileTracingAllocationsGuard() {
    c10::SetAllocator(
        device_type_, &tracer_.orig_allocator_, tracer_.allocator_priority_);
  }

 private:
  MemoryTracingAllocator tracer_;
  at::DeviceType device_type_;
};
} // namespace c10<|MERGE_RESOLUTION|>--- conflicted
+++ resolved
@@ -1,9 +1,8 @@
 #pragma once
 
+#include <torch/csrc/jit/passes/memory_planning/memory_observer.h>
 #include <torch/csrc/jit/ir/ir.h>
 #include <torch/csrc/jit/runtime/static/impl.h>
-#include <cstddef>
-#include <stack>
 
 namespace torch {
 namespace jit {
@@ -138,104 +137,19 @@
 #endif
 }
 
-struct TORCH_API MemEvent {
-  enum class EventType { Allocate = 0, Free };
-
-  size_t time;
-  std::string allocation_trace;
-  std::string ptr_addr;
-  size_t size;
-  EventType type;
-  c10::optional<FrameNodeId> frame_node_id;
-  MemEvent(
-      size_t t,
-      std::string alloc_trace,
-      std::string address,
-      size_t s,
-      EventType e,
-      c10::optional<FrameNodeId> frame_nodeid = c10::nullopt)
-      : time(t),
-        allocation_trace(std::move(alloc_trace)),
-        ptr_addr(std::move(address)),
-        size(s),
-        type(e),
-        frame_node_id(std::move(frame_nodeid)) {}
-};
-
-inline const char* toString(MemEvent::EventType me) {
-  switch (me) {
-    case MemEvent::EventType::Free:
-      return "Free";
-    case MemEvent::EventType::Allocate:
-      return "Allocate";
-    default:
-      return "unknown event type";
-  }
-}
-
-inline std::ostream& operator<<(std::ostream& str, MemEvent::EventType rhs) {
-  return str << toString(rhs);
-}
-
-inline std::ostream& operator<<(std::ostream& str, MemEvent rhs) {
-  str << std::left << std::setfill(' ') << std::setw(15) << "type: " << rhs.type
-      << "\n"
-      << std::setw(15) << "t: " << rhs.time << "\n"
-      << std::setw(15) << "size: " << rhs.size << "\n"
-      << std::setw(15) << "ptr_addr: " << rhs.ptr_addr << "\n"
-      << std::setw(15) << "alloc_trace: " << rhs.allocation_trace.substr(0, 40)
-      << "...\n"
-      << std::setw(15)
-      << "frame_node_id has value: " << rhs.frame_node_id.has_value() << "\n";
-  if (rhs.frame_node_id) {
-    str << "pc: " << std::setw(15) << rhs.frame_node_id.value().pc << "\n"
-        << "node_schema: " << std::setw(15)
-        << rhs.frame_node_id.value().node_schema << "\n"
-        << "node_header: " << std::setw(15)
-        << rhs.frame_node_id.value().node_header << "\n"
-        << "node addr: " << std::setw(15)
-        << std::addressof(*rhs.frame_node_id.value().node) << "\n";
-  }
-  return str;
-}
-
-struct frame_node_id_hash {
-  size_t operator()(FrameNodeId const& frame_node_id) const {
-    return std::hash<size_t>()(frame_node_id.pc) ^
-        (std::hash<std::string>()(frame_node_id.node_schema) << 1) ^
-        (std::hash<std::string>()(frame_node_id.node_header) << 2);
-  }
-};
-
-struct frameNodeIdCmp {
-  size_t operator()(
-      const std::pair<FrameNodeId, std::vector<UniqueLiveRange>>& f1,
-      const std::pair<FrameNodeId, std::vector<UniqueLiveRange>>& f2) const {
-    return f1.first.pc < f2.first.pc;
-  }
-};
-
-inline bool operator==(const FrameNodeId& lhs, const FrameNodeId& rhs) {
-  return lhs.pc == rhs.pc && lhs.node_schema == rhs.node_schema &&
-      lhs.node_header == rhs.node_header;
-}
-
 c10::optional<size_t> computeStorageSize(const Value& value);
 
 TORCH_API bool hasOutVariant(Node* node);
 
-<<<<<<< HEAD
-TORCH_API void planMemory(const std::shared_ptr<Graph>&, Strategy);
+TORCH_API std::
+    pair<size_t, FastMap<const Value*, std::pair<UniqueLiveRange, size_t>>>
+    planMemory(const std::shared_ptr<Graph>&, Strategy);
+
 TORCH_API void planMemoryWithTracing(
     std::shared_ptr<Graph>& graph,
     Strategy strat,
-    std::vector<MemEvent> mem_events,
+    std::vector<MemoryEvent> mem_events,
     at::Device device_type);
-=======
-TORCH_API std::
-    pair<size_t, FastMap<const Value*, std::pair<UniqueLiveRange, size_t>>>
-    planMemory(const std::shared_ptr<Graph>&, Strategy);
->>>>>>> 24f164ec
 
 } // namespace jit
 } // namespace torch
@@ -259,60 +173,4 @@
   }
 };
 
-} // namespace std
-
-namespace c10 {
-
-struct C10_API MemoryPlanningAllocator final : at::Allocator {
-  MemoryPlanningAllocator(at::DeviceType device_type);
-  at::DataPtr allocate(size_t nbytes) const override;
-  at::DeleterFnPtr raw_deleter() const override;
-  void push_allocation(
-      c10::Storage buffer,
-      size_t size,
-      size_t offset,
-      at::DeviceType device);
-
- private:
-  uint8_t allocator_priority_;
-  at::DeviceType device_type_;
-  c10::Allocator& orig_allocator_;
-  mutable std::stack<std::pair<size_t, void*>> allocs_;
-};
-
-class C10_API WithProfileTracingAllocationsGuard;
-
-struct C10_API MemoryTracingAllocator final : at::Allocator {
-  MemoryTracingAllocator(at::DeviceType device_type)
-      : allocator_priority_(c10::GetAllocatorPriority(device_type)),
-        device_type_(device_type),
-        orig_allocator_(*c10::GetAllocator(device_type)) {
-    c10::SetAllocator(device_type, this, allocator_priority_);
-  }
-
-  at::DataPtr allocate(size_t nbytes) const override;
-
-  uint8_t allocator_priority_;
-  at::DeviceType device_type_;
-  c10::Allocator& orig_allocator_;
-  mutable std::vector<torch::jit::MemEvent> allocation_traces_;
-  mutable std::map<void*, size_t> allocations_;
-  friend WithProfileTracingAllocationsGuard;
-
- private:
-};
-
-class C10_API WithProfileTracingAllocationsGuard {
- public:
-  WithProfileTracingAllocationsGuard(at::DeviceType device_type);
-  std::vector<torch::jit::MemEvent> getAllocationTraces();
-  ~WithProfileTracingAllocationsGuard() {
-    c10::SetAllocator(
-        device_type_, &tracer_.orig_allocator_, tracer_.allocator_priority_);
-  }
-
- private:
-  MemoryTracingAllocator tracer_;
-  at::DeviceType device_type_;
-};
-} // namespace c10+} // namespace std