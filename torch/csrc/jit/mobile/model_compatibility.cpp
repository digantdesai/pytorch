--- conflicted
+++ resolved
@@ -51,13 +51,7 @@
 }
 
 std::vector<IValue> get_bytecode_ivalues(PyTorchStreamReader& reader) {
-<<<<<<< HEAD
-  std::vector<IValue> bytecode_values;
-  bytecode_values = readArchive("bytecode", reader).toTupleRef().elements();
-  return bytecode_values;
-=======
   return std::move(*readArchive("bytecode", reader).toTuple()).elements().vec();
->>>>>>> 1208a4f9
 }
 
 /********************** Bytecode **********************/
@@ -158,19 +152,11 @@
   // loop over all the functions in the bytecode
   for (const auto i : c10::irange(1, bytecode_ivalues.size())) {
     // descend to the operators list
-<<<<<<< HEAD
-    auto method_tuple = bytecode_ivalues.at(i).toTupleRef().elements();
+    const auto& method_tuple = bytecode_ivalues.at(i).toTupleRef().elements();
     auto operators_tuple = method_tuple.at(1).toTupleRef().elements()[1];
     auto operators = operators_tuple.toTupleRef().elements()[1];
     for (auto& op_tuple : operators.toTupleRef().elements()) {
-      auto op = op_tuple.toTupleRef().elements();
-=======
-    const auto& method_tuple = bytecode_ivalues.at(i).toTuple()->elements();
-    auto operators_tuple = method_tuple.at(1).toTuple()->elements()[1];
-    auto operators = operators_tuple.toTuple()->elements()[1];
-    for (auto& op_tuple : operators.toTuple()->elements()) {
-      const auto& op = op_tuple.toTuple()->elements();
->>>>>>> 1208a4f9
+      const auto& op = op_tuple.toTupleRef().elements();
 
       // grab name
       std::string op_name = op.at(0).toStringRef();
