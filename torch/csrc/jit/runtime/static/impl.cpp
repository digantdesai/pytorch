#include <torch/csrc/jit/runtime/static/impl.h>

#include <ATen/MemoryOverlap.h>
#include <ATen/core/interned_strings.h>
#include <ATen/record_function.h>
#include <c10/core/CPUAllocator.h>
#include <c10/core/InferenceMode.h>
#include <c10/util/irange.h>
#include <caffe2/core/scope_guard.h>
#include <caffe2/core/timer.h>
#include <torch/csrc/jit/ir/alias_analysis.h>
#include <torch/csrc/jit/jit_log.h>
#include <torch/csrc/jit/passes/canonicalize.h>
#include <torch/csrc/jit/passes/dead_code_elimination.h>
#include <torch/csrc/jit/passes/freeze_module.h>
#include <torch/csrc/jit/passes/remove_mutation.h>
#include <torch/csrc/jit/passes/subgraph_rewrite.h>
#include <torch/csrc/jit/passes/variadic_ops.h>
#include <torch/csrc/jit/runtime/static/memory_planner.h>
#include <torch/csrc/jit/runtime/static/ops.h>
#include <torch/csrc/jit/runtime/static/passes.h>
#include <torch/csrc/jit/runtime/vararg_functions.h>
#include <stdexcept>

#ifdef FBCODE_CAFFE2
#include <folly/dynamic.h>
#include <folly/json.h>
#endif

namespace torch {
namespace jit {

// graph must be frozen or canEnableStaticRuntime would return false if there's
// any prim::CallMethod op left in the graph
bool canEnableStaticRuntime(const std::shared_ptr<torch::jit::Graph>& graph) {
  // check for sub-blocks
  bool can_support = true;
  bool has_blocks = false;
  for (auto* node : graph->block()->nodes()) {
    if (node->blocks().size() > 0) {
      has_blocks = true;
      VLOG(1) << "Found nested sub-blocks in graph at node: "
              << PrintNode(node);
    }
    if (node->kind() == prim::Constant) {
      continue;
    }
    // check if can get op from Node
    const Operator* op = node->maybeOperator();
    if (!op && !nativeOpIsRegistered(node->kind())) {
      can_support = false;
      LOG(WARNING) << "Found unsupported op: " << node->kind().toQualString();
    }
  }
  if (has_blocks) {
    LOG(WARNING)
        << "Found nested sub-block in graph. Static Runtime doesn't support nested sub-blocks.";
    can_support = false;
  }
  return can_support;
}

namespace {

void OptimizeGraph(
    std::shared_ptr<torch::jit::Graph>& graph,
    const StaticModuleOptions& opts) {
  GRAPH_DUMP("Before optimizations: ", graph);
  Inline(*graph);
  ConstantPropagation(graph);
  Canonicalize(graph);
  ConstantPropagation(graph);
  RemoveTensorMutation(graph);
  ConstantPropagation(graph);
  EliminateDeadCode(graph);
  FuseInferenceOpsForSparseNN(graph);
  UseVariadicCat(graph);
  UseVariadicStack(graph);

  if (opts.enable_out_variant) {
    UseVariadicOp(
        graph,
        c10::Symbol::fromQualString("fb::sigrid_transforms_torch_bind"),
        c10::Symbol::fromQualString(
            "fb::variadic_sigrid_transforms_torch_bind"),
        1 /* list_idx */);
    FuseSignLog1P(graph);

    // TODO: we can avoid this guard by moving operations
    // to exposed folders.
#ifdef FBCODE_CAFFE2
    ReplaceWithCopy(graph);
    FuseListUnpack(graph);
    EnableStaticRuntimeLayerNorm(graph);
#endif
  }

  ConstantPropagation(graph);
  RemoveImmutableInputDictLookups(graph);
  UseVariadicTupleUnpack(graph);
  GRAPH_DUMP("Final graph after optimizations: ", graph);
}

// remove unused input 0 from graph
bool RemoveSelfFromGraphInput(std::shared_ptr<torch::jit::Graph>& graph) {
  if (graph->inputs().at(0)->type()->is_module()) {
    if (graph->inputs().at(0)->hasUses()) {
      return false;
    }
    graph->eraseInput(0);
  }
  return true;
}

// remove "self" from function schema
c10::FunctionSchema RemoveSelfFromSchema(const c10::FunctionSchema& s) {
  TORCH_CHECK(s.arguments().size() >= 1 && s.arguments()[0].name() == "self");
  std::vector<Argument> args({s.arguments().begin() + 1, s.arguments().end()});
  return s.cloneWithArguments(args);
}

bool mayContainAlias(AliasDb& db, const Value* a, const Value* b) {
  // NOLINTNEXTLINE(cppcoreguidelines-pro-type-const-cast)
  return db.mayContainAlias(const_cast<Value*>(a), const_cast<Value*>(b));
}

bool mayContainAlias(
    AliasDb& db,
    const FastSet<const Value*>& a,
    const FastSet<const Value*>& b) {
  std::vector<Value*> as;
  std::vector<Value*> bs;
  as.reserve(a.size());
  for (auto* v : a) {
    // NOLINTNEXTLINE(cppcoreguidelines-pro-type-const-cast)
    as.emplace_back(const_cast<Value*>(v));
  }
  bs.reserve(b.size());
  for (auto* v : b) {
    // NOLINTNEXTLINE(cppcoreguidelines-pro-type-const-cast)
    bs.emplace_back(const_cast<Value*>(v));
  }
  return db.mayContainAlias(as, bs);
}

//  Map each value to all values that are alive at the same time.
using LivenessMap = FastMap<const Value*, FastSet<const Value*>>;

//  The algorithm does a traversal of the execution graph
//  while keeping track of the live values.
LivenessMap GetLivenessMap(
    const std::shared_ptr<torch::jit::Graph>& graph,
    const ValueGroup& value_group,
    AliasDb& db) {
  // map a Value to a set of Values that overlap live-ranges with the Value's
  FastMap<const Value*, FastSet<const Value*>> liveness_map;

  // map Values to its creation order in graph (Note: only traverse top-level
  // nodes such that nodes under control-flows are represented by top-level
  // block nodes)
  std::vector<const Value*> values_in_creation_order;
  FastMap<const Value*, size_t> values_to_idx_in_creation_order;
  for (const auto* node : graph->nodes()) {
    values_to_idx_in_creation_order.reserve(
        values_to_idx_in_creation_order.size() + node->outputs().size());
    for (const auto* v : node->outputs()) {
      values_to_idx_in_creation_order.emplace(
          v, values_in_creation_order.size());
      values_in_creation_order.emplace_back(v);
    }
  }

  // presence of a Value in live_values_use_chain means the Value alive
  // Value mapped to set of Nodes that may use the Value (i.e., use-chain of
  // Value)
  FastMap<const Value*, FastSet<const Node*>> live_values_use_chain;
  // Node mapped to set of Values that the Node may use (i.e., def-chain of node
  // inputs)
  FastMap<const Node*, FastSet<const Value*>> live_nodes_def_chain;

  // add v to the current liveness_map
  std::function<void(const Value* v)> add_live_value_fn = [&](const Value* v) {
    if (liveness_map.count(v)) {
      return;
    }

    auto& v_live_set = liveness_map[v] = {};

    v_live_set.reserve(live_values_use_chain.size());
    for (const auto& live_v : live_values_use_chain) {
      v_live_set.insert(live_v.first);
      liveness_map.at(live_v.first).insert(v);
    }

    // only add values to the live set if they
    // have deps, otherwise they die immediately
    if (v->uses().size()) {
      live_values_use_chain[v] = FastSet<const Node*>(v->uses().size());
    }

    // record the relationship between v (Value) and its uses (Node)
    for (const auto& u : v->uses()) {
      const auto* node = u.user;
      live_values_use_chain.at(v).insert(node);
      live_nodes_def_chain[node].insert(v);
    }

    // FIXME(penguin): the following alias refinement seems to assume
    // that `v` refers to a new  tensor created by the node that defines
    // v, thus other Values "before" the node that defines `v` cannot
    // possibly be aliased to `v`.
    // TODO(penguin): Is it a limitation of TS alias analysis
    // so that we need to do such refinement? If so, better improve
    // alias analysis so that we dont need this special handling here
    //
    // Refine aliases of v by include only those created after v
    std::vector<const Value*> refined_aliases;
    auto idx = values_to_idx_in_creation_order[v];
    for (; idx < values_in_creation_order.size(); ++idx) {
      auto* alias_v = values_in_creation_order[idx];
      if (mayContainAlias(db, v, alias_v)) {
        refined_aliases.emplace_back(alias_v);
      }
    }
    // for all the values in the alias set,
    // we set them "alive"
    for (auto* aliased_v : refined_aliases) {
      add_live_value_fn(aliased_v);
      for (const auto& u : aliased_v->uses()) {
        const auto* node = u.user;
        // track deps of the aliased values is if they
        // are our own
        live_values_use_chain.at(v).insert(node);
        live_nodes_def_chain[node].insert(v);
      }
    }
  };

  auto traverse_node_fn = [&](const Node* node,
                              std::vector<const Value*>& dead) {
    if (live_nodes_def_chain.count(node)) {
      for (const auto* v : live_nodes_def_chain.at(node)) {
        live_values_use_chain.at(v).erase(node);
        if (!live_values_use_chain.at(v).size()) {
          dead.emplace_back(v);
        }
      }
    }
  };

  for (const auto* node : graph->nodes()) {
    for (const auto* v : node->outputs()) {
      if (!value_group.isAlwaysAlive(v)) {
        add_live_value_fn(v);
      }
    }

    std::vector<const Value*> dead;
    traverse_node_fn(node, dead);
    for (const auto* dead_value : dead) {
      live_values_use_chain.erase(dead_value);
    }
  }

  for (const auto& v : live_values_use_chain) {
    TORCH_CHECK(value_group.isAlwaysAlive(v.first));
  }

  for (const auto* node : graph->nodes()) {
    auto inputs = node->inputs();
    auto outputs = node->outputs();
    for (const auto* input : inputs) {
      for (const auto* output : outputs) {
        auto input_it = liveness_map.find(input);
        if (input_it == liveness_map.end()) {
          continue;
        }
        auto output_it = liveness_map.find(output);
        if (output_it == liveness_map.end()) {
          continue;
        }
        input_it->second.insert(output);
        output_it->second.insert(input);
      }
    }
    auto insert_all_pairs_in_liveness_map =
        [&](at::ArrayRef<const Value*> values) {
          for (size_t i = 0; !values.empty() && i < values.size() - 1; ++i) {
            auto value_it = liveness_map.find(values[i]);
            if (value_it == liveness_map.end()) {
              continue;
            }
            for (size_t j = i + 1; j < values.size(); ++j) {
              auto value2_it = liveness_map.find(values[j]);
              if (value2_it != liveness_map.end()) {
                value_it->second.insert(values[j]);
                value2_it->second.insert(values[i]);
              }
            }
          }
        };
    // All inputs should be alive at the same time.
    insert_all_pairs_in_liveness_map(inputs);

    // All outputs should be alive at the same time.
    insert_all_pairs_in_liveness_map(outputs);
  };

  return liveness_map;
};

// Collect the set of Values that are candidates for memory planning:
//   - Values that are used in in-place operators (i.e., _out variants), and
//   - excluding those that are either inputs or outputs of
//     non in-place operators
//
// Returns
//   first: Values that are candidates for memory planning
//   second: A deterministc order of all values
std::pair<std::vector<const Value*>, std::vector<const Value*>>
GetMemoryPlanningCandidates(
    const std::shared_ptr<torch::jit::Graph>& graph,
    const FastMap<Node*, bool>& node_has_out_variant) {
  // for determinism
  FastSet<const Value*> seen_values;
  std::vector<const Value*> all_values;
  FastSet<const Value*> can_reuse;
  // values used by unsupported ops (as either inputs or outputs)
  // these need to be removed from "can_reuse" after analyzing all nodes
  FastSet<const Value*> cannot_reuse;
  for (auto* n : graph->nodes()) {
    bool can_reuse_inputs_outputs =
        canReuseInputsOutputs(n, node_has_out_variant);
    for (const auto* v : n->inputs()) {
      if (!seen_values.count(v)) {
        all_values.emplace_back(v);
        seen_values.insert(v);
      }
      if (can_reuse_inputs_outputs) {
        can_reuse.insert(v);
      } else {
        cannot_reuse.insert(v);
      }
    }
    for (const auto* v : n->outputs()) {
      all_values.emplace_back(v);
      seen_values.insert(v);
      if (can_reuse_inputs_outputs) {
        can_reuse.insert(v);
      } else {
        cannot_reuse.insert(v);
      }
    }
  }
  for (const auto* v : cannot_reuse) {
    can_reuse.erase(v);
  }
  // find a deterministic order
  std::vector<const Value*> optimizable;
  for (const auto* v : all_values) {
    if (can_reuse.count(v)) {
      optimizable.emplace_back(v);
      can_reuse.erase(v);
    }
  }
  return std::make_pair(optimizable, all_values);
}

// Equipped with a liveness map we can allocate memory to
// ivalues, reusing memory along the way. However, we are
// constrained by the set of optimizable_values
// (inputs/outputs of out variants). Inputs/outputs of view ops
// can't be reused.
//
// Algorithm:
// # clusters of values sharing the same memory
// # are called "value_to_same_storage_values" in the implementation
// # inserting into a cluster denotes sharing memory.
//
// clusters = {}
// for all v in optimzable_values:
//   for all cluster in clusters: # can we insert into cluster?
//     for all live_v in live_during(v):
//        if cluster.contains(live_v):
//          skip to next custer
//     cluster.add(v)
//     skip to next v
//   if no cluster found:
//     clusters.add(cluster{v})
//
//
// NB: This is a deterministic implementation, which makes it easier to tune
// and debug.
FastMap<const Value*, std::vector<const Value*>> GenerateSameStorageValues(
    const LivenessMap& alive_during,
    const ValueGroup& value_group,
    const std::pair<std::vector<const Value*>, std::vector<const Value*>>&
        optimizable,
    AliasDb& db) {
  const auto& optimizable_values = optimizable.first;
  const auto& all_values = optimizable.second;

  // map Value* to a set Value* that can share the same storage with it
  FastMap<const Value*, std::vector<const Value*>> same_storage_values;

  // make new_v and old_v map to the same storage (i.e., add to each other's
  // same_storage_values set)
  auto share_storage_fn = [&](const Value* new_v, const Value* old_v) {
    if (new_v == old_v) {
      return;
    }
    DCHECK(same_storage_values.count(old_v));
    FastSet<const Value*> seen;
    std::vector<const Value*> values;
    for (auto* v : same_storage_values.at(old_v)) {
      if (seen.count(v)) {
        continue;
      }
      seen.insert(v);
      values.emplace_back(v);
    }
    for (auto* v : same_storage_values.at(new_v)) {
      if (seen.count(v)) {
        continue;
      }
      seen.insert(v);
      values.emplace_back(v);
    }
    for (const auto* v : values) {
      same_storage_values[v] = values;
    }
  };

  // initialize with known same_storage_values (aliasing values)
  for (const auto* v : all_values) {
    if (!same_storage_values.count(v)) {
      same_storage_values[v] = {v};
    }
    // skip always alive values (alias inputs/outputs/weights)
    if (value_group.isAlwaysAlive(v)) {
      continue;
    }
    for (const auto& p : same_storage_values) {
      // NB: this means we cannot optimize operations that "sometimes alias"
      // TODO: add a more robust check of this behavior at runtime
      // FIXME (penguin): this handling makes v and MayAlias(v) share the
      // same storage, which is not correct.
      if (db.mayAlias(p.first, v)) {
        share_storage_fn(v, p.first);
      }
    }
  }

  // to preserve determinism
  std::vector<const Value*> seen;

  auto compute_liveset_fn = [&alive_during, &same_storage_values](
                                FastSet<const Value*>& live, const Value* v) {
    for (const auto* sv : same_storage_values.at(v)) {
      const auto& l = alive_during.count(sv) ? alive_during.at(sv)
                                             : FastSet<const Value*>{};
      live.insert(l.begin(), l.end());
    }
  };

  // check if same_storage_values[s] intersects with live
  auto intersect_fn = [&same_storage_values](
                          FastSet<const Value*>& live, const Value* s) {
    bool intersect = false;
    for (const auto* v : same_storage_values.at(s)) {
      if (live.count(v)) {
        intersect = true;
        break;
      }
    }
    return intersect;
  };

  for (const auto* v : optimizable_values) {
    if (value_group.isAlwaysAlive(v)) {
      continue;
    }
    // get values that are live during the lifetime of v
    FastSet<const Value*> live;
    compute_liveset_fn(live, v);
    for (const auto* s : seen) {
      // if live(same_storage_values[v]) and same_storage_values[s]
      // do not overlap, then s and v can share the same storage
      if (!intersect_fn(live, s) && !value_group.isAlwaysAlive(s)) {
        share_storage_fn(v, s);
        // since s is added to same_storage_values[v], live needs
        // to be recomputed, so bail out here
        break;
      }
    }
    seen.emplace_back(v);
  }

  return same_storage_values;
}

void PrepareGraphForStaticModule(
    std::shared_ptr<torch::jit::Graph> graph,
    const StaticModuleOptions& opts) {
  TORCH_CHECK(canEnableStaticRuntime(graph));
  OptimizeGraph(graph, opts);
}

std::pair<std::shared_ptr<Graph>, c10::optional<Module>> PrepareForStaticModule(
    const torch::jit::Module& m,
    bool is_frozen,
    const StaticModuleOptions& opts) {
  VLOG(1) << "StaticModuleOptions: cleanup_activations "
          << opts.cleanup_activations << ", enable_out_variant "
          << opts.enable_out_variant << ", optimize_memory "
          << opts.optimize_memory << ", manage_output_tensors "
          << opts.manage_output_tensors;

  Module module = m.copy();
  if (!is_frozen) {
    module.eval();
    module = freeze_module(module);
  }

  Method method = module.get_method("forward");
  auto graph = module.get_method("forward").graph();

  // graph->dump();
  PrepareGraphForStaticModule(graph, opts);

  return std::make_pair(graph, module);
}

std::pair<std::shared_ptr<Graph>, c10::optional<Module>> PrepareForStaticModule(
    std::shared_ptr<torch::jit::Graph> graph,
    const StaticModuleOptions& opts) {
  PrepareGraphForStaticModule(graph, opts);
  return std::make_pair(graph, c10::nullopt);
}

} // namespace

void ValueGroup::init(
    const std::shared_ptr<torch::jit::Graph>& graph,
    AliasDb& db) {
  input_or_constant_aliases_.clear();
  output_aliases_.clear();
  // Build `input_or_constant_aliases` as we look through nodes forwardly from
  // the graph's inputs and add aliases of the inputs being created by the
  // nodes.
  input_or_constant_aliases_.insert(
      graph->inputs().begin(), graph->inputs().end());
  for (const auto* node : graph->nodes()) {
    if (node->kind() == prim::Constant) {
      for (const auto* output : node->outputs()) {
        input_or_constant_aliases_.insert(output);
      }
    }
  }
  for (const auto* node : graph->nodes()) {
    if (node->kind() == prim::Constant) {
      // Constants are already in `input_or_constant_aliases`.
      continue;
    }
    for (const auto* v : node->outputs()) {
      if (mayContainAlias(db, {v}, input_or_constant_aliases_)) {
        input_or_constant_aliases_.insert(v);
      }
    }
  }

  // Build `output_aliases` as we look through nodes reversely so that we can
  // start from the output values, and follow the flows backwardly from there.
  output_aliases_.insert(graph->outputs().begin(), graph->outputs().end());
  for (const auto* node : graph->nodes().reverse()) {
    if (node->kind() == prim::Constant) {
      // Constants cannot create any aliases.
      continue;
    }
    for (const auto* v : node->outputs()) {
      if (mayContainAlias(db, {v}, output_aliases_) &&
          !mayContainAlias(db, {v}, input_or_constant_aliases_)) {
        output_aliases_.insert(v);
      }
    }
  }
}

StaticModule::StaticModule(
    std::shared_ptr<torch::jit::Graph> g,
    const StaticModuleOptions& opts)
    : StaticModule(PrepareForStaticModule(g->copy(), opts), opts) {}

StaticModule::StaticModule(
    const torch::jit::Module& m,
    bool is_frozen,
    const StaticModuleOptions& opts)
    : StaticModule(PrepareForStaticModule(m, is_frozen, opts), opts) {}

StaticModule::StaticModule(
    std::pair<std::shared_ptr<torch::jit::Graph>, c10::optional<Module>>
        graph_and_module,
    const StaticModuleOptions& opts)
    : opts_(opts),
      graph_(std::move(graph_and_module.first)),
      module_(std::move(graph_and_module.second)) {
  // check opt flags
  if (opts.manage_output_tensors) {
    TORCH_CHECK(
        opts_.enable_out_variant,
        "When manage_output_tensors is true, enable_out_variant must be set to true");
  }
  if (opts_.optimize_memory) {
    TORCH_CHECK(
        opts_.enable_out_variant,
        "When optimize_memory is true, enable_out_variant must be set to true");
  }

  // handle schema
  if (module_.has_value()) {
    Method method = module_->get_method("forward");
    schema_ = method.function().getSchema();
    if (RemoveSelfFromGraphInput(graph_)) {
      schema_ = RemoveSelfFromSchema(method.function().getSchema());
    } else {
      first_input_is_self_ = true;
      schema_ = method.function().getSchema();
    }
  }

  // map Value* to IValue (from inputs or prim::Constant) or null
  FastMap<Value*, IValue*> value_to_ivalue;
  // map Value* to its SSA definition IR
  FastMap<Value*, DefInfo> value_to_ssa_def;

  // N inputs map to the first N entries in storage
  for (const auto i : c10::irange(graph_->inputs().size())) {
    Value* input = graph_->inputs()[i];
    value_to_ivalue[input] = nullptr;
    value_to_ssa_def[input] = std::make_pair(INPUT_VALUE, i);
  }

  // NB: before optimizing the order of execution, ensure that the
  // memory optimization pass (LivenessMap) is
  // aware of the new order!

  // Fill constants first, so we have a std::vector<IValue> we can reference
  // later
  for (Node* node : graph_->nodes()) {
    if (node->kind() != prim::Constant) {
      continue;
    }
    auto* v = node->output();
    TORCH_CHECK(v->type()->kind() != FunctionType::Kind);
    constants_.emplace_back(toIValue(v).value());
  }
  {
    // construct SSA definition for constant nodes
    int i = 0;
    for (Node* node : graph_->nodes()) {
      if (node->kind() != prim::Constant) {
        continue;
      }
      auto* v = node->output();
      value_to_ssa_def[v] = std::make_pair(CONSTANT_VALUE, i);
      value_to_ivalue[v] = &(constants_[i++]);
    }
  }

  // construct SSA definition for non-constant nodes
  int node_idx = 0;
  FastMap<Node*, bool> node_has_out_variant;
  for (Node* node : graph_->nodes()) {
    if (node->kind() == prim::Constant) {
      continue;
    }
    std::vector<const IValue*> ivalue_inputs;
    std::vector<DefInfo> input_ssa_defs;
    for (Value* input : node->inputs()) {
      ivalue_inputs.emplace_back(value_to_ivalue.at(input));
      input_ssa_defs.emplace_back(value_to_ssa_def.at(input));
    }
    node_inputs_ssa_def_map_[node_idx] = input_ssa_defs;
    auto pnode =
        ProcessedNode(node, std::move(ivalue_inputs), opts.enable_out_variant);
    node_has_out_variant.emplace(node, pnode.has_out_variant());
    nodes_.emplace_back(std::move(pnode));
    for (const auto i : c10::irange(node->outputs().size())) {
      value_to_ivalue[node->outputs()[i]] = nullptr;
      value_to_ssa_def[node->outputs()[i]] = std::make_pair(node_idx, i);
    }
    node_idx++;
  }
  for (auto& pnode : nodes_) {
    if (pnode.outputs().size() == 1 &&
        isOptimizableContainerType(pnode.node(), node_has_out_variant)) {
      node_is_optimizable_container_type_.emplace(pnode.node());
    }
  }
  for (auto output : graph_->outputs()) {
    output_ssa_defs_.emplace_back(value_to_ssa_def[output]);
  }

  // Prepare for memory planning
  AliasDb alias_db(
      graph_, /*isFrozen=*/false, /*enablePreciseTupleContainerAnalysis=*/true);
  value_group_.init(graph_, alias_db);

  if (opts_.optimize_memory) {
    auto lm = GetLivenessMap(graph_, value_group_, alias_db);
    auto values = GetMemoryPlanningCandidates(graph_, node_has_out_variant);
    value_to_same_storage_values_ =
        GenerateSameStorageValues(lm, value_group_, values, alias_db);
  }
}

const StaticModuleOptions& StaticModule::opts() const {
  return opts_;
}

size_t StaticModule::num_outputs() const {
  return graph_->outputs().size();
}

size_t StaticModule::num_inputs() const {
  return graph_->inputs().size();
}

StaticRuntime& StaticModule::runtime() {
  if (!cached_runtime_) {
    cached_runtime_ = std::make_unique<StaticRuntime>(*this);
  }
  return *cached_runtime_;
}

std::vector<at::Tensor> StaticModule::operator()(
    const std::vector<at::Tensor>& inps) {
  return runtime()(inps);
}

c10::IValue StaticModule::operator()(
    c10::ArrayRef<c10::IValue> args,
    const std::unordered_map<std::string, c10::IValue>& kwargs) {
  return runtime()(args, kwargs);
}

StaticRuntime::StaticRuntime(const StaticModule& sm) : static_module_(sm) {
  // NB: create unchanging std::vector<IValue>s we can reference
  inputs_.resize(sm.num_inputs());
  nodes_.resize(sm.nodes().size());

  for (const auto idx : c10::irange(sm.nodes().size())) {
    const auto& n_ref = sm.nodes()[idx];
    nodes_[idx] = n_ref; // copy the node
    auto& n = nodes_[idx];
    // hook up the inputs

    for (const auto i : c10::irange(n.inputs().size())) {
      if (n.inputs()[i] == nullptr) {
        int node_idx = 0;
        int out_idx = 0;
        std::tie(node_idx, out_idx) = sm.index_map().at(idx)[i];
        DCHECK(out_idx >= 0);
        // input
        if (node_idx == StaticModule::INPUT_VALUE) {
          n.set_input(i, &inputs_[out_idx]);
        } else if (node_idx == StaticModule::CONSTANT_VALUE) {
          n.set_input(i, &sm.constants()[out_idx]);
        } else {
          DCHECK(node_idx >= 0);
          n.set_input(i, &(nodes_[node_idx].Output(out_idx)));
        }
      }
    }
  }

  for (const auto& index_pair : sm.output_indices()) {
    int node_idx = 0;
    int out_idx = 0;
    std::tie(node_idx, out_idx) = index_pair;
    if (node_idx == StaticModule::INPUT_VALUE) {
      outputs_.emplace_back(&inputs_[out_idx]);
    } else if (node_idx == StaticModule::CONSTANT_VALUE) {
      // This is a very rare case where const correctness
      // breaks -- the user is returning a constant from
      // the graph.
      // NOLINTNEXTLINE(cppcoreguidelines-pro-type-const-cast)
      outputs_.emplace_back(const_cast<IValue*>(&sm.constants()[out_idx]));
    } else {
      auto* out = &nodes_[node_idx].Output(out_idx);
      outputs_.emplace_back(out);
    }
  }
}

StaticRuntime::~StaticRuntime() = default;

std::vector<at::Tensor> StaticRuntime::operator()(
    const std::vector<at::Tensor>& inps) {
  std::vector<c10::IValue> stack;
  stack.resize(inps.size());
  for (const auto i : c10::irange(inps.size())) {
    stack[i] = inps[i];
  }

  c10::IValue v =
      (*this)(stack, std::unordered_map<std::string, c10::IValue>());

  std::vector<at::Tensor> out;

  if (v.isTuple()) {
    auto t = v.toTuple();
    for (const auto& el : t->elements()) {
      out.emplace_back(el.toTensor());
    }
  } else {
    out.emplace_back(v.toTensor());
  }
  return out;
}

void StaticRuntime::set_inputs(
    c10::ArrayRef<c10::IValue> args,
    const std::unordered_map<std::string, c10::IValue>& kwargs) {
  if (!kwargs.empty()) {
    // This is not ideal
    TORCH_CHECK(
        static_module_.schema(),
        "Schema is not available. Consider creating the Static Runtime "
        "with StaticModule(const torch::jit::Module& m) instead.");
    std::vector<c10::IValue> stack;
    stack.reserve(inputs_.size());
    if (static_module_.first_input_is_self()) {
      stack.emplace_back(static_module_.module()._ivalue());
    }
    stack.insert(stack.end(), args.begin(), args.end());

    static_module_.schema()->checkAndNormalizeInputs(stack, kwargs);
    DCHECK_EQ(inputs_.size(), stack.size());
    for (const auto i : c10::irange(stack.size())) {
      Input(i) = std::move(stack[i]);
    }
  } else {
    if (static_module_.first_input_is_self()) {
      Input(0) = static_module_.module()._ivalue();
      DCHECK_EQ(inputs_.size(), args.size() + 1);
      for (const auto i : c10::irange(args.size())) {
        Input(i + 1) = args[i];
      }
    } else {
      DCHECK_EQ(inputs_.size(), args.size());
      for (const auto i : c10::irange(args.size())) {
        Input(i) = args[i];
      }
    }
  }
}

c10::IValue StaticRuntime::moveOutputsToTuple(size_t num_outputs) {
  switch (num_outputs) {
    case 1:
      return c10::ivalue::Tuple::create(std::move(*outputs_[0]));
    case 2:
      return c10::ivalue::Tuple::create(
          std::move(*outputs_[0]), std::move(*outputs_[1]));
    case 3:
      return c10::ivalue::Tuple::create(
          std::move(*outputs_[0]),
          std::move(*outputs_[1]),
          std::move(*outputs_[2]));
    default: {
      std::vector<c10::IValue> outputs;
      outputs.reserve(static_module_.num_outputs());
      for (const auto i : c10::irange(static_module_.num_outputs())) {
        // use move here. Otherwise, clean up outputs_[i] explicitly
        outputs.emplace_back(std::move(*outputs_[i]));
      }
      return c10::ivalue::Tuple::create(std::move(outputs));
    }
  }
}

c10::IValue StaticRuntime::operator()(
    c10::ArrayRef<c10::IValue> args,
    const std::unordered_map<std::string, c10::IValue>& kwargs) {
  // We assume inference workloads, so we do not need
  // autograd. Enabling this is a significant win on dispatcher
  // overhead because it saves a round of dispatch for at least some
  // functions, such as resize_ and resize_as_.
  c10::InferenceMode mode;

  if (planner_) {
    DCHECK(
        !static_module_.opts().manage_output_tensors ||
        checkOutputTensorMemoryLeaks());
    planner_->allocate();
  }

  set_inputs(args, kwargs);

  // NB: before optimizing the order of execution, ensure that the
  // memory optimization pass (LivenessMap) is
  // aware of the new order!
  for (auto& n : nodes_) {
    // LOG(INFO) << "Running node: " << PrintNode(n.node());
    n.run();
  }

  if (static_module_.opts().cleanup_activations) {
    // MemoryPlanner is created after the first invocation of `run()`. This is
    // done intentionally because MemoryPlanner uses `Tensor` sizes of the
    // previous `run()` for memory planning of subsequent runs
    if (!planner_) {
      planner_ = std::make_unique<MemoryPlanner>(
          this,
          static_module_.values_share_same_storage(),
          static_module_.value_group(),
          static_module_.opts().enable_out_variant,
          static_module_.opts().manage_output_tensors);
    }
    planner_->deallocate();
    // clean up owning refs of input tensors
    clean_up_input_ivalues();
  }

  // no need to keep references of outputs in static runtime anymore
  if (static_module_.num_outputs() > 1) {
<<<<<<< HEAD
    return moveOutputsToTuple(static_module_.num_outputs());
=======
    std::vector<c10::IValue> outputs;
    outputs.reserve(static_module_.num_outputs());
    for (const auto i : c10::irange(static_module_.num_outputs())) {
      // The exact output tensor should never be managed.
      DCHECK(!isManagedOutputTensor(*outputs_[i]));
      // use move here. Otherwise, clean up outputs_[i] explicitly
      outputs.emplace_back(std::move(*outputs_[i]));
    }
    return c10::ivalue::Tuple::create(std::move(outputs));
>>>>>>> 5f151860
  }
#ifndef NDEBUG
  check_for_memory_leak(false);
#endif
  // The exact output tensor should never be managed.
  DCHECK(!isManagedOutputTensor(*outputs_[0]));
  // use move here. Otherwise, clean up outputs_[0] explicitly
  return std::move(*outputs_[0]);
}

namespace {

std::string generate_latency_json(const std::string& label, double millis) {
#ifdef FBCODE_CAFFE2
  folly::dynamic json = folly::dynamic::object();
  json["type"] = label;
  json["metric"] = "latency";
  json["unit"] = "ms";
  json["value"] = millis;
  return "PyTorchObserver " + folly::toJson(json);
#else
  return "";
#endif
}

} // namespace

void StaticRuntime::benchmark(
    c10::ArrayRef<c10::IValue> args,
    const std::unordered_map<std::string, c10::IValue>& kwargs,
    const int warmup_runs,
    const int main_runs,
    bool print_per_node_time,
    bool generate_ai_pep_output) {
  float time_per_iter = benchmark_model(args, kwargs, warmup_runs, main_runs);
  std::cout << "Static runtime ms per iter: " << time_per_iter
            << ". Iters per second: " << 1000.0 / time_per_iter << std::endl;

  IndividualMetrics results =
      benchmark_individual_ops(args, kwargs, warmup_runs, main_runs);

  if (print_per_node_time) {
    for (const auto i : c10::irange(nodes_.size())) {
      const Node* node = nodes_[i].node();
      std::cout << "Node #" << i << ": " << results.time_per_node[i]
                << " ms/iter, ";
      node->print(std::cout, 0, nullptr, false);
    }
  }

  std::vector<std::pair<std::string, double>> time_per_node_type_vec{
      results.time_per_node_type.begin(), results.time_per_node_type.end()};
  std::sort(
      time_per_node_type_vec.begin(),
      time_per_node_type_vec.end(),
      [](auto& left, auto& right) { return left.second > right.second; });

  std::cout << "Time per node type:" << std::endl;
  for (const auto& p : time_per_node_type_vec) {
    const std::string& kind = p.first;
    const double ms = p.second;
    std::cout << std::setw(15) << ms << " ms. " << std::setw(10)
              << results.percent_per_node_type[kind] << "%. " << kind << " ("
              << results.instances_per_node_type[kind] << " nodes";
    if (results.out_nodes.count(kind)) {
      std::cout << ", out variant)" << std::endl;
    } else if (results.native_nodes.count(kind)) {
      std::cout << ", native)" << std::endl;
    } else {
      std::cout << ")" << std::endl;
    }

    if (generate_ai_pep_output) {
      LOG(INFO) << generate_latency_json(kind, ms);
    }
  }
  if (generate_ai_pep_output) {
    LOG(INFO) << generate_latency_json(
        "static_runtime_first_iter", results.first_iter_time);
  }
  std::cout << std::setw(15) << results.total_time << " ms. in Total"
            << std::endl;
  std::cout << "StaticRuntime setup time: " << results.setup_time << " ms"
            << std::endl;
  std::cout << "Memory allocation time: " << results.memory_alloc_time
            << " ms\n";
  std::cout << "Memory deallocation time: " << results.memory_dealloc_time
            << " ms" << std::endl;
  std::cout << "Outputs deallocation time: " << results.output_dealloc_time
            << " ms" << std::endl;
  std::cout << "First iter time: " << results.first_iter_time << " ms"
            << std::endl;

  if (planner_) {
    std::cout << "Total number of managed tensors: "
              << planner_->total_num_managed_tensors() << std::endl;
    std::cout << "Total number of managed output tensors: "
              << planner_->total_num_managed_output_tensors() << std::endl;
    std::cout << "Total number of unmanaged values: "
              << planner_->total_num_unmanaged() << std::endl;
    std::cout << "Total memory managed: " << planner_->total_managed()
              << " bytes" << std::endl;
    if (static_module_.opts().optimize_memory) {
      std::cout << "Total number of reused tensors: "
                << planner_->total_reused_tensors() << std::endl;
    }
    std::cout << "Total number of 'out' variant nodes/total number of nodes: "
              << results.out_nodes_count << "/" << results.total_nodes_count
              << " ("
              << 100.0 * (results.out_nodes_count) /
            static_cast<float>(results.total_nodes_count)
              << "%)" << std::endl;
  }
  check_for_memory_leak();

#ifndef NDEBUG
  display_nodes(args, kwargs);
#endif
}

float StaticRuntime::benchmark_model(
    c10::ArrayRef<c10::IValue> args,
    const std::unordered_map<std::string, c10::IValue>& kwargs,
    const int warmup_runs,
    const int main_runs) {
  TORCH_CHECK(warmup_runs >= 0 && main_runs >= 1);

  for (const auto i : c10::irange(warmup_runs)) {
    (void)i; // Suppress unused variable warning
    operator()(args, kwargs);
  }
  caffe2::Timer timer;
  for (const auto i : c10::irange(main_runs)) {
    (void)i; // Suppress unused variable warning
    operator()(args, kwargs);
  }
  float millis = timer.MilliSeconds();
  return millis / static_cast<float>(main_runs);
}

bool display_ivalue(const IValue& iv) {
  if (iv.isTensor()) {
    std::cout << "Tensor " << iv.toTensor().toString() << " {";
    for (const auto i : c10::irange(iv.toTensor().sizes().size())) {
      std::cout << iv.toTensor().sizes()[i];
      if (iv.toTensor().sizes().size() > i + 1) {
        std::cout << ", ";
      }
    }
    std::cout << "}\n";
    return true;
  } else if (iv.isTensorList()) {
    std::cout << "TensorList {" << iv.toTensorList().size() << "}\n";
    return true;
  } else if (iv.isGenericDict()) {
    std::cout << "Dict {" << iv.toGenericDict().size() << "}\n";
    return true;
  } else if (iv.isTuple()) {
    std::cout << "Tuple {" << iv.toTupleRef().elements().size() << "}\n";
    return true;
  } else if (iv.isInt()) {
    std::cout << "int {" << iv.toInt() << "}\n";
    return true;
  } else if (iv.isBool()) {
    std::cout << "bool {" << iv.toBool() << "}\n";
    return true;
  } else if (iv.isDouble()) {
    std::cout << "double {" << iv.toDouble() << "}\n";
    return true;
  }
  return false;
}

void display_pnode_info(const ProcessedNode& pnode) {
  pnode.node()->print(std::cout, 0, nullptr, false);
  const std::vector<const IValue*>& inputs = pnode.inputs();
  for (const auto i : c10::irange(inputs.size())) {
    std::cout << "\ti" << i << ": ";
    if (!display_ivalue(*inputs[i])) {
      std::cout << *(pnode.node()->inputs()[i]->type()) << '\n';
    }
  }
  const std::vector<IValue>& outputs = pnode.outputs();
  for (const auto i : c10::irange(outputs.size())) {
    std::cout << "\to" << i << ": ";
    if (!display_ivalue(outputs[i])) {
      std::cout << *(pnode.node()->outputs()[i]->type()) << '\n';
    }
  }
}

void StaticRuntime::display_nodes(
    c10::ArrayRef<c10::IValue> args,
    const std::unordered_map<std::string, c10::IValue>& kwargs) {
  c10::InferenceMode mode;
  if (planner_) {
    planner_->allocate();
  }
  set_inputs(args, kwargs);

  for (auto& node : nodes_) {
    node.run();
    display_pnode_info(node);
  }

  if (static_module_.opts().cleanup_activations) {
    // MemoryPlanner is created after the first invocation of `run()`. This is
    // done intentionally because MemoryPlanner uses `Tensor` sizes of the
    // previous `run()` for memory planning of subsequent runs
    if (!planner_) {
      planner_ = std::make_unique<MemoryPlanner>(
          this,
          static_module_.values_share_same_storage(),
          static_module_.value_group(),
          static_module_.opts().enable_out_variant,
          static_module_.opts().manage_output_tensors);
    }
    planner_->deallocate();
    // clean up owning refs of input tensors
    clean_up_input_ivalues();
  }
}

StaticRuntime::IndividualMetrics StaticRuntime::benchmark_individual_ops(
    c10::ArrayRef<c10::IValue> args,
    const std::unordered_map<std::string, c10::IValue>& kwargs,
    const int warmup_runs,
    const int main_runs) {
  TORCH_CHECK(warmup_runs >= 1 && main_runs >= 1);

  // See comment on above use of InferenceMode for
  // explanation.
  c10::InferenceMode mode;

  IndividualMetrics results;
  results.time_per_node.resize(nodes_.size(), 0);

  // setup time
  caffe2::Timer timer;

  set_inputs(args, kwargs);

  results.setup_time = timer.MilliSeconds();

  // The first iteration profiles each node's output Tensors' sizes and
  // initializes the memory planner with the profile information. Folllowing
  // iterations just use the already established memory planning.
  timer.Start();
  operator()(args, kwargs);
  results.first_iter_time = timer.MilliSeconds();

  // warmup runs
  for (const auto i : c10::irange(warmup_runs - 1)) {
    (void)i; // Suppress unused variable warning
    operator()(args, kwargs);
  }

  // main runs
  for (const auto k : c10::irange(main_runs)) {
    (void)k; // Suppress unused variable warning

    set_inputs(args, kwargs);

    timer.Start();
    if (planner_) {
      planner_->allocate();
    }
    float millis = timer.MilliSeconds();
    results.memory_alloc_time += millis;

    for (const auto i : c10::irange(nodes_.size())) {
      timer.Start();
      nodes_[i].run();
      millis = timer.MilliSeconds();
      results.time_per_node[i] += millis;
    }
    timer.Start();
    if (static_module_.opts().cleanup_activations) {
      if (!planner_) {
        planner_ = std::make_unique<MemoryPlanner>(
            this,
            static_module_.values_share_same_storage(),
            static_module_.value_group(),
            static_module_.opts().enable_out_variant,
            static_module_.opts().manage_output_tensors);
      }
      planner_->deallocate();
      // clean up owning refs of input tensors
      clean_up_input_ivalues();
    }
    millis = timer.MilliSeconds();
    results.memory_dealloc_time += millis;

    timer.Start();
    // no need to keep references of outputs in static runtime anymore
    c10::IValue output;
    if (static_module_.num_outputs() > 1) {
      output = moveOutputsToTuple(static_module_.num_outputs());
    }

#ifndef NDEBUG
    check_for_memory_leak(false);
#endif

    // use move here. Otherwise, clean up outputs_[0] explicitly
    output = std::move(*outputs_[0]);
    // release outputs explicitly to measure the time it takes
    output = IValue();
    millis = timer.MilliSeconds();
    results.output_dealloc_time += millis;
  }

  // post processing
  for (const auto i : c10::irange(nodes_.size())) {
    const Node* node = nodes_[i].node();
    std::string kind = std::string(node->kind().toQualString());
    results.time_per_node[i] /= static_cast<float>(main_runs);
    results.time_per_node_type[kind] += results.time_per_node[i];
    results.instances_per_node_type[kind]++;
    if (nodes_[i].has_out_variant()) {
      results.out_nodes.insert(kind);
      results.out_nodes_count++;
    } else if (nodes_[i].has_native()) {
      results.native_nodes.insert(kind);
    }
    results.total_time += results.time_per_node[i];
  }
  results.total_nodes_count = nodes_.size();
  results.memory_alloc_time /= static_cast<float>(main_runs);
  results.memory_dealloc_time /= static_cast<float>(main_runs);
  results.output_dealloc_time /= static_cast<float>(main_runs);
  for (const auto& p : results.time_per_node_type) {
    const std::string& kind = p.first;
    results.percent_per_node_type[kind] = p.second / results.total_time * 100;
  }
  return results;
}

void StaticRuntime::check_for_memory_leak(bool output_returned) {
  if (!static_module_.opts().cleanup_activations) {
    return;
  }

  // check for inputs
  for (const auto i : c10::irange(inputs_.size())) {
    TORCH_CHECK(inputs_[i].isNone(), "Input ", i, " was not cleaned up");
  }
  FastSet<const IValue*> output_ivalues(outputs_.begin(), outputs_.end());
  for (const auto n : c10::irange(nodes_.size())) {
    auto& pnode = nodes_[n];
    for (const auto i : c10::irange(pnode.outputs().size())) {
      const IValue* ival = &pnode.Output(i);
      const Value* val = pnode.node()->output(i);
      if (planner_ && planner_->isManagedOutputTensorValue(val)) {
        // `ival` contains a managed output tensor that the runtime doesn't
        // reclaim at the end of an iteration, but the client does so
        // by explicitly calling `StaticRuntime::deallocateOutputTensors`.
        continue;
      }
      const std::string error_msg = "Output " + c10::to_string(i) + ", %" +
          val->debugName() + " of node " + c10::to_string(n) +
          " was not cleaned up";
      if (output_ivalues.count(ival) == 0) {
        // check for intermediates
        if (!ival->isNone()) {
          TORCH_CHECK(
              ival->isTensor() ||
                  static_module_.is_optimizable_container_type(pnode.node()),
              error_msg);
          if (ival->isTensor()) {
            const auto& t = ival->toTensor();
            if (t.defined()) {
              auto* storage_impl = t.storage().unsafeGetStorageImpl();
              TORCH_CHECK(storage_impl->data() == nullptr, error_msg);
            }
          }
        }
      } else {
        // check for outputs
        if (output_returned) {
          TORCH_CHECK(ival->isNone(), error_msg);
        }
      }
    }
  }
  VLOG(1) << "Finished checking for memory leak";
}

void StaticRuntime::deallocateOutputTensors() {
  if (!static_module_.opts().manage_output_tensors) {
    TORCH_CHECK(
        !planner_ || planner_->numOutputBufferBytes() == 0,
        "manage_output_tensors is disabled, but output tensor buffer is not empty.");
    return;
  }
  if (planner_) {
    planner_->deallocateOutputTensors();
    DCHECK(checkOutputTensorMemoryLeaks());
  }
}

bool StaticRuntime::checkOutputTensorMemoryLeaks() {
  if (!static_module_.opts().manage_output_tensors || !planner_) {
    return true;
  }
  for (const auto n : c10::irange(nodes_.size())) {
    auto& pnode = nodes_[n];
    for (const auto i : c10::irange(pnode.outputs().size())) {
      const IValue* ival = &pnode.Output(i);
      const Value* val = pnode.node()->output(i);
      if (!planner_->isManagedOutputTensorValue(val)) {
        continue;
      }
      const auto& t = ival->toTensor();
      if (t.defined()) {
        auto* storage_impl = t.storage().unsafeGetStorageImpl();
        const std::string error_msg = "Output " + c10::to_string(i) + ", %" +
            val->debugName() + " of node " + c10::to_string(n) +
            " was not cleaned up";
        TORCH_CHECK(storage_impl->data() == nullptr, error_msg);
      }
    }
  }
  VLOG(1) << "Finished checking for memory leak from output tensors";
  return true;
}

bool StaticRuntime::isManagedOutputTensor(const IValue& ivalue) {
  return planner_ && planner_->isManagedOutputTensor(ivalue);
}

ProcessedNode::ProcessedNode(
    Node* node,
    std::vector<const IValue*>&& inputs,
    bool enable_out_variant)
    : node_(node),
      inputs_(std::move(inputs)),
      op_name_(node->kind().toQualString()) {
  // TODO leverage type information
  outputs_.resize(node->outputs().size());

  if (enable_out_variant) {
    if (OutVariant fn = getOutOfPlaceOperation(node)) {
      fn_.emplace<0>(std::move(fn));
      VLOG(1) << "Switch to out variant for node: " << PrintNode(node);
      return;
    }
  }
  if (NativeFunction fn = getNativeOperation(node)) {
    fn_.emplace<1>(std::move(fn));
    VLOG(1) << "Switch to native impl for node: " << PrintNode(node);
    return;
  }
  {
    const Operator& op = node->getOperator();
    fn_.emplace<2>(op.getOperation(node));
    VLOG(1) << "Fallback interpreter for node: " << PrintNode(node);
  }
}

std::vector<IValue> ProcessedNode::clone_inputs() const {
  std::vector<IValue> result;
  result.reserve(inputs_.size());
  std::transform(
      inputs_.begin(),
      inputs_.end(),
      std::back_inserter(result),
      [](const IValue* ival) { return *ival; });
  return result;
}

void ProcessedNode::run_impl() {
  DCHECK(verify_no_memory_overlap());
  if (fn_.index() == 0) {
    c10::get<0>(fn_)(this);
  } else if (fn_.index() == 1) {
    c10::get<1>(fn_)(this);
  } else {
    std::vector<IValue> stack;
    const size_t size = node_->inputs().size();
    stack.reserve(size + 1);
    for (const auto i : c10::irange(size)) {
      stack.emplace_back(Input(i));
    }
    // Need to store the number of inputs in stack for variadic ops.
    if (hasVarArgs(node_)) {
      stack.emplace_back(static_cast<int>(size));
    }

    DCHECK(fn_.index() == 2);
    c10::get<2>(fn_)(stack);

    DCHECK_EQ(stack.size(), node_->outputs().size());
    for (const auto i : c10::irange(node_->outputs().size())) {
      Output(i) = std::move(stack[i]);
    }
  }
}

void ProcessedNode::run() {
#ifndef PYTORCH_DISABLE_PER_OP_PROFILING
  bool pre_sampled = false;
  if (C10_UNLIKELY(at::shouldRunRecordFunction(&pre_sampled))) {
    at::RecordFunction guard(at::RecordScope::FUNCTION, pre_sampled);
    if (guard.isActive()) {
      if (guard.needsInputs()) {
        guard.before(get_op_name(), clone_inputs());
      } else {
        guard.before(get_op_name());
      }
    }
    run_impl();
  } else {
    run_impl();
  }
#else
  run_impl();
#endif
}

static bool checkNoMemoryOverlap(const at::Tensor& a, const at::Tensor& b) {
  at::MemOverlapStatus status = at::get_overlap_status(a, b);
  if (status == at::MemOverlapStatus::FULL ||
      status == at::MemOverlapStatus::PARTIAL) {
    return false;
  }
  if (status == at::MemOverlapStatus::TOO_HARD) {
    LOG(WARNING) << "Detected TOO_HARD memory overlap status";
  }
  return true;
}

bool ProcessedNode::verify_no_memory_overlap() const {
  for (size_t i = 0; i < outputs_.size(); ++i) {
    if (!outputs_[i].isTensor()) {
      continue;
    }
    const auto& out0_t = outputs_[i].toTensor();
    for (size_t j = i + 1; j < outputs_.size(); ++j) {
      if (!outputs_[j].isTensor()) {
        continue;
      }
      const auto& out1_t = outputs_[j].toTensor();
      if (!checkNoMemoryOverlap(out0_t, out1_t)) {
        return false;
      }
    }
  }

  auto schema = node()->maybeSchema();
  if (!schema || schema->is_mutable()) {
    return true;
  }
  for (const IValue* in : inputs_) {
    if (!in->isTensor()) {
      continue;
    }
    const auto& in_t = in->toTensor();
    for (const IValue& out : outputs_) {
      if (!out.isTensor()) {
        continue;
      }
      const auto& out_t = out.toTensor();
      if (!checkNoMemoryOverlap(in_t, out_t)) {
        return false;
      }
    }
  }
  return true;
}

} // namespace jit
} // namespace torch<|MERGE_RESOLUTION|>--- conflicted
+++ resolved
@@ -857,6 +857,12 @@
 }
 
 c10::IValue StaticRuntime::moveOutputsToTuple(size_t num_outputs) {
+#ifndef NDEBUG
+  for (const auto i : c10::irange(num_outputs)) {
+    // The exact output tensor should never be managed.
+    DCHECK(!isManagedOutputTensor(*outputs_[i]));
+  }
+#endif
   switch (num_outputs) {
     case 1:
       return c10::ivalue::Tuple::create(std::move(*outputs_[0]));
@@ -870,8 +876,8 @@
           std::move(*outputs_[2]));
     default: {
       std::vector<c10::IValue> outputs;
-      outputs.reserve(static_module_.num_outputs());
-      for (const auto i : c10::irange(static_module_.num_outputs())) {
+      outputs.reserve(num_outputs);
+      for (const auto i : c10::irange(num_outputs)) {
         // use move here. Otherwise, clean up outputs_[i] explicitly
         outputs.emplace_back(std::move(*outputs_[i]));
       }
@@ -925,19 +931,7 @@
 
   // no need to keep references of outputs in static runtime anymore
   if (static_module_.num_outputs() > 1) {
-<<<<<<< HEAD
     return moveOutputsToTuple(static_module_.num_outputs());
-=======
-    std::vector<c10::IValue> outputs;
-    outputs.reserve(static_module_.num_outputs());
-    for (const auto i : c10::irange(static_module_.num_outputs())) {
-      // The exact output tensor should never be managed.
-      DCHECK(!isManagedOutputTensor(*outputs_[i]));
-      // use move here. Otherwise, clean up outputs_[i] explicitly
-      outputs.emplace_back(std::move(*outputs_[i]));
-    }
-    return c10::ivalue::Tuple::create(std::move(outputs));
->>>>>>> 5f151860
   }
 #ifndef NDEBUG
   check_for_memory_leak(false);
