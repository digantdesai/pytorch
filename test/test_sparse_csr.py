import torch
import warnings
import unittest
import random
import itertools
from torch.testing import get_all_complex_dtypes, get_all_fp_dtypes, floating_and_complex_types, make_tensor
from torch.testing._internal.common_cuda import SM53OrLater, SM80OrLater, TEST_CUSPARSE_GENERIC
from torch.testing._internal.common_utils import \
    (IS_MACOS, IS_WINDOWS, TestCase, run_tests, load_tests, coalescedonoff)
from torch.testing._internal.common_device_type import \
    (instantiate_device_type_tests, dtypes, dtypesIfCUDA, onlyCPU, onlyCUDA, skipCUDAIfNoCusparseGeneric,
     precisionOverride)
from torch.testing._internal.common_dtype import floating_types, get_all_dtypes

# load_tests from torch.testing._internal.common_utils is used to automatically filter tests for
# sharding on sandcastle. This line silences flake warnings
load_tests = load_tests


class TestSparseCSRSampler(TestCase):

    def test_make_crow_indices(self):
        # Here we test the correctness of the crow_indices algorithm
        # and testing it on CPU and with int32 dtype will be
        # sufficient.
        device = torch.device('cpu')
        index_dtype = torch.int32
        for n_rows in range(1, 10):
            for n_cols in range(1, 10):
                for nnz in range(0, n_rows * n_cols + 1):
                    crow_indices = self._make_crow_indices(
                        n_rows, n_cols, nnz,
                        device=device, dtype=index_dtype)
                    self.assertEqual(len(crow_indices), n_rows + 1)
                    counts = crow_indices[1:] - crow_indices[:-1]
                    self.assertEqual(counts.sum(), nnz)
                    self.assertGreaterEqual(counts.min(), 0)
                    self.assertLessEqual(counts.max(), n_cols)


class TestSparseCSR(TestCase):

    @onlyCPU
    def test_csr_layout(self):
        self.assertEqual(str(torch.sparse_csr), 'torch.sparse_csr')
        self.assertEqual(type(torch.sparse_csr), torch.layout)

    @dtypes(*get_all_dtypes())
    def test_sparse_csr_constructor_shape_inference(self, device, dtype):
        crow_indices = [0, 2, 4]
        col_indices = [0, 1, 0, 1]
        values = [1, 2, 3, 4]
        sparse = torch.sparse_csr_tensor(torch.tensor(crow_indices, dtype=torch.int64),
                                         torch.tensor(col_indices, dtype=torch.int64),
                                         torch.tensor(values), dtype=dtype, device=device)
        self.assertEqual(torch.tensor(crow_indices, dtype=torch.int64), sparse.crow_indices())
        self.assertEqual((len(crow_indices) - 1, max(col_indices) + 1), sparse.shape)
        self.assertEqual(dtype, sparse.dtype)
        self.assertEqual(torch.device(device), sparse.device)

    @dtypes(*get_all_dtypes())
    def test_sparse_csr_constructor(self, device, dtype):
        crow_indices = [0, 2, 4]
        col_indices = [0, 1, 0, 1]
        values = [1, 2, 3, 4]
        for index_dtype in [torch.int32, torch.int64]:
            sparse = torch.sparse_csr_tensor(torch.tensor(crow_indices, dtype=index_dtype),
                                             torch.tensor(col_indices, dtype=index_dtype),
                                             torch.tensor(values),
                                             size=(2, 10),
                                             dtype=dtype,
                                             device=device)
            self.assertEqual((2, 10), sparse.shape)
            self.assertEqual(torch.tensor(crow_indices, dtype=index_dtype), sparse.crow_indices())
            self.assertEqual(torch.tensor(col_indices, dtype=index_dtype), sparse.col_indices())
            self.assertEqual(torch.tensor(values, dtype=dtype), sparse.values())

    @dtypes(*get_all_dtypes())
    def test_sparse_csr_constructor_from_lists(self, device, dtype):
        # without size
        sparse = torch.sparse_csr_tensor([0, 2, 4],
                                         [0, 1, 0, 1],
                                         [1, 2, 3, 4],
                                         dtype=dtype,
                                         device=device)

        self.assertEqual((2, 2), sparse.shape)
        self.assertEqual(4, sparse.numel())
        self.assertEqual(torch.tensor([0, 2, 4], dtype=torch.int64, device=device), sparse.crow_indices())
        self.assertEqual(torch.tensor([0, 1, 0, 1], dtype=torch.int64, device=device), sparse.col_indices())
        self.assertEqual(torch.tensor([1, 2, 3, 4], dtype=dtype, device=device), sparse.values())

        # with size
        for sparse_csr_tensor in [torch.sparse_csr_tensor, torch._sparse_csr_tensor_unsafe]:
            sparse = sparse_csr_tensor([0, 2, 4],
                                       [0, 1, 0, 1],
                                       [1, 2, 3, 4],
                                       size=(2, 10),
                                       dtype=dtype,
                                       device=device)

            self.assertEqual((2, 10), sparse.shape)
            self.assertEqual(torch.tensor([0, 2, 4], dtype=torch.int64, device=device), sparse.crow_indices())
            self.assertEqual(torch.tensor([0, 1, 0, 1], dtype=torch.int64, device=device), sparse.col_indices())
            self.assertEqual(torch.tensor([1, 2, 3, 4], dtype=dtype, device=device), sparse.values())

    def test_factory_type_invariants_check(self, device):
        with self.assertRaisesRegex(RuntimeError, "both crow_indices and col_indices should have the same type."):
            torch.sparse_csr_tensor(torch.tensor([0, 2, 4], dtype=torch.int64),
                                    torch.tensor([0, 1, 0, 1], dtype=torch.int32),
                                    torch.tensor([1, 2, 3, 4]),
                                    device=device)

        with self.assertRaisesRegex(RuntimeError, r"\"csr_construct_check\" not implemented for 'Short'"):
            torch.sparse_csr_tensor(torch.tensor([0, 2, 4], dtype=torch.int16),
                                    torch.tensor([0, 1, 0, 1], dtype=torch.int16),
                                    torch.tensor([1, 2, 3, 4]),
                                    device=device)

    def test_factory_layout_invariants_check(self, device):
        with self.assertRaisesRegex(RuntimeError, "expected values to be a strided and contiguous tensor"):
            values = torch.tensor([1.], device=device).expand(4,)
            torch.sparse_csr_tensor(torch.tensor([0, 2, 4], device=device),
                                    torch.tensor([0, 1, 0, 1], device=device),
                                    values)

        with self.assertRaisesRegex(RuntimeError, "expected col_indices to be a strided and contiguous tensor"):
            col_indices = torch.tensor([0], device=device).expand(4,)
            torch.sparse_csr_tensor(torch.tensor([0, 2, 4]),
                                    col_indices,
                                    torch.tensor([1, 2, 3, 4]))

        with self.assertRaisesRegex(RuntimeError, "expected crow_indices to be a strided and contiguous tensor"):
            crow_indices = torch.arange(6, device=device)
            torch.sparse_csr_tensor(crow_indices[::2],
                                    torch.tensor([0, 1, 0, 1], device=device),
                                    torch.tensor([1, 2, 3, 4]))

    def test_factory_shape_invariants_check(self, device):
        crow_indices = [0, 2, 4]
        col_indices = [0, 1, 0, 1]
        values = [1, 2, 3, 4]
        size = (2, 10)
        torch.sparse_csr_tensor(torch.tensor(crow_indices), torch.tensor(col_indices), torch.tensor(values), size,
                                device=device)

        with self.assertRaisesRegex(RuntimeError, r"size of a CSR tensor must be of length 2, but got: 3"):
            torch.sparse_csr_tensor(torch.tensor(crow_indices), torch.tensor(col_indices), torch.tensor(values),
                                    size=(2, 10, 2),
                                    device=device)

        with self.assertRaisesRegex(RuntimeError, r"crow_indices must have dim\=1 but got crow_indices\.dim\(\)\=2"):
            torch.sparse_csr_tensor(torch.tensor(crow_indices).repeat(2, 1),
                                    torch.tensor(col_indices),
                                    torch.tensor(values),
                                    size,
                                    device=device)

        with self.assertRaisesRegex(RuntimeError, r"col_indices must have dim\=1 but got col_indices\.dim\(\)\=2"):
            torch.sparse_csr_tensor(torch.tensor(crow_indices),
                                    torch.tensor(col_indices).repeat(2, 1),
                                    torch.tensor(values),
                                    size,
                                    device=device)

        with self.assertRaisesRegex(RuntimeError, r"values must have dim\=1 but got values\.dim\(\)\=2"):
            torch.sparse_csr_tensor(torch.tensor(crow_indices),
                                    torch.tensor(col_indices),
                                    torch.tensor(values).repeat(2, 1),
                                    size,
                                    device=device)

        with self.assertRaisesRegex(RuntimeError,
                                    r"crow_indices\.numel\(\) must be size\(0\) \+ 1, but got: 3"):
            torch.sparse_csr_tensor(torch.tensor(crow_indices), torch.tensor(col_indices), torch.tensor(values), (1, 1),
                                    device=device)


        with self.assertRaisesRegex(RuntimeError,
                                    r"col_indices and values must have equal sizes, " +
                                    r"but got col_indices\.numel\(\): 3, values\.numel\(\): 4"):
            torch.sparse_csr_tensor(torch.tensor(crow_indices), torch.tensor([0, 1, 0]), torch.tensor(values), size,
                                    device=device)

    def test_factory_indices_invariants_check(self, device):
        crow_indices = [0, 2, 4]
        col_indices = [0, 1, 0, 1]
        values = [1, 2, 3, 4]
        size = (2, 10)
        with self.assertRaisesRegex(RuntimeError, "0th value of crow_indices must be 0."):
            torch.sparse_csr_tensor(torch.tensor([-1, 0, 4]), torch.tensor(col_indices), torch.tensor(values), size,
                                    device=device)

        with self.assertRaisesRegex(RuntimeError,
                                    "last value of crow_indices should be equal to the length of col_indices."):
            torch.sparse_csr_tensor(torch.tensor([0, 2, 5]), torch.tensor(col_indices), torch.tensor(values), size,
                                    device=device)

        with self.assertRaisesRegex(RuntimeError,
                                    r"at position i \= 2," +
                                    r" this condition crow_indices\[i - 1\] <\= crow_indices\[i\] fails"):
            torch.sparse_csr_tensor(torch.tensor([0, 5, 4]), torch.tensor(col_indices), torch.tensor(values), size,
                                    device=device)

        with self.assertRaisesRegex(RuntimeError, r"col_indices\.min\(\) should be greater or equal to zero"):
            torch.sparse_csr_tensor(torch.tensor(crow_indices), torch.tensor([0, -1, 0, 1]), torch.tensor(values), size,
                                    device=device)

        with self.assertRaisesRegex(RuntimeError, r"size\(1\) should be greater than col_indices\.max\(\)"):
            torch.sparse_csr_tensor(torch.tensor(crow_indices), torch.tensor([0, 11, 0, 1]), torch.tensor(values), size,
                                    device=device)

    @onlyCUDA
    @dtypes(*get_all_dtypes())
    def test_factory_device_type_inference(self, device, dtype):
        cpu_cuda = ('cpu', 'cuda')
        cpu_cuda_none = cpu_cuda + (None,)
        for crow_indices_device, col_indices_device, values_device, device in itertools.product(cpu_cuda,
                                                                                                cpu_cuda,
                                                                                                cpu_cuda,
                                                                                                cpu_cuda_none):
            for index_dtype in [torch.int32, torch.int64]:
                crow_indices = torch.tensor([0, 2, 4], dtype=index_dtype, device=crow_indices_device)
                col_indices = torch.tensor([0, 1, 0, 1], dtype=index_dtype, device=col_indices_device)
                values = torch.tensor([1, 2, 3, 4], dtype=dtype, device=values_device)
                if device is None and (crow_indices_device != col_indices_device or
                                       crow_indices_device != values_device):
                    with self.assertRaises(RuntimeError):
                        torch.sparse_csr_tensor(crow_indices,
                                                col_indices,
                                                values,
                                                size=(2, 10),
                                                device=device)
                else:
                    t = torch.sparse_csr_tensor(crow_indices,
                                                col_indices,
                                                values,
                                                size=(2, 10),
                                                device=device)
                    should_be_cuda = (device == 'cuda' or (device is None and values_device == 'cuda'))
                    self.assertEqual(should_be_cuda, t.is_cuda)
                    t.crow_indices().dtype == index_dtype
                    t.col_indices().dtype == index_dtype
                    t.values().dtype == dtype
                    t.crow_indices().device == t.values().device
                    t.col_indices().device == t.values().device

    def test_sparse_csr_print(self, device):
        orig_maxDiff = self.maxDiff
        self.maxDiff = None
        shape_nnz = [
            ((10, 10), 10),
            ((100, 10), 10),
            ((1000, 10), 10)
        ]
        printed = []
        for shape, nnz in shape_nnz:
            values_shape = torch.Size((nnz,))
            col_indices_shape = torch.Size((nnz,))
            crow_indices_shape = torch.Size((shape[0] + 1,))
            printed.append("# shape: {}".format(torch.Size(shape)))
            printed.append("# nnz: {}".format(nnz))
            printed.append("# crow_indices shape: {}".format(crow_indices_shape))
            printed.append("# col_indices shape: {}".format(col_indices_shape))
            printed.append("# values_shape: {}".format(values_shape))
            for index_dtype in [torch.int32, torch.int64]:
                for dtype in floating_types():
                    printed.append("########## {}/{} ##########".format(dtype, index_dtype))
                    x = torch.sparse_csr_tensor(torch.tensor([0, 2, 4], dtype=index_dtype),
                                                torch.tensor([0, 1, 0, 1], dtype=index_dtype),
                                                torch.tensor([1, 2, 3, 4]), dtype=dtype, device=device)
                    printed.append("# sparse tensor")
                    printed.append(str(x))
                    printed.append("# _crow_indices")
                    printed.append(str(x.crow_indices()))
                    printed.append("# _col_indices")
                    printed.append(str(x.col_indices()))
                    printed.append("# _values")
                    printed.append(str(x.values()))
                    printed.append('')
                printed.append('')
        self.assertExpected('\n'.join(printed))
        self.maxDiff = orig_maxDiff

    @dtypes(*get_all_dtypes())
    def test_sparse_csr_from_dense(self, device, dtype):
        dense = torch.tensor([[4, 5, 0], [0, 0, 0], [1, 0, 0]], dtype=dtype, device=device)
        sparse = dense.to_sparse_csr()
        self.assertEqual(torch.tensor([0, 2, 2, 3], dtype=torch.int64), sparse.crow_indices())
        self.assertEqual(torch.tensor([0, 1, 0], dtype=torch.int64), sparse.col_indices())
        self.assertEqual(torch.tensor([4, 5, 1], dtype=dtype), sparse.values())

        dense = torch.tensor([[0, 0, 0], [0, 0, 1], [1, 0, 0]], dtype=dtype, device=device)
        sparse = dense.to_sparse_csr()
        self.assertEqual(torch.tensor([0, 0, 1, 2], dtype=torch.int64), sparse.crow_indices())
        self.assertEqual(torch.tensor([2, 0], dtype=torch.int64), sparse.col_indices())
        self.assertEqual(torch.tensor([1, 1], dtype=dtype), sparse.values())

        dense = torch.tensor([[2, 2, 2], [2, 2, 2], [2, 2, 2]], dtype=dtype, device=device)
        sparse = dense.to_sparse_csr()
        self.assertEqual(torch.tensor([0, 3, 6, 9], dtype=torch.int64), sparse.crow_indices())
        self.assertEqual(torch.tensor([0, 1, 2] * 3, dtype=torch.int64), sparse.col_indices())
        self.assertEqual(torch.tensor([2] * 9, dtype=dtype), sparse.values())

    @dtypes(*get_all_dtypes())
    def test_sparse_csr_to_dense(self, device, dtype):
        mn = [5, 2, 0]
        for (m, n) in itertools.product(mn, mn):
            size = (m, n)
            dense = make_tensor(size, dtype=dtype, device=device)
            sparse = dense.to_sparse_csr()
            self.assertEqual(sparse.to_dense(), dense)

        crow_indices = torch.tensor([0, 3, 5])
        col_indices = torch.tensor([0, 1, 2, 0, 1])
        values = torch.tensor([1, 2, 1, 3, 4], dtype=dtype)
        csr = torch.sparse_csr_tensor(crow_indices, col_indices,
                                      values, dtype=dtype, device=device)
        dense = torch.tensor([[1, 2, 1], [3, 4, 0]], dtype=dtype, device=device)
        self.assertEqual(csr.to_dense(), dense)

    @coalescedonoff
    @dtypes(torch.double)
    def test_coo_to_csr_convert(self, device, dtype, coalesced):
        with self.assertRaisesRegex(RuntimeError, "Input is supposed to be a vector"):
            torch._convert_indices_from_coo_to_csr(
                torch.randint(100, (5, 5), device=device),
                size=100)

        size = (5, 5)
        sparse_dim = 2
        nnz = 10
        sparse_coo, _, _ = self.genSparseTensor(size, sparse_dim, nnz, coalesced, device, dtype)
        sparse_csr = sparse_coo.to_sparse_csr()

        self.assertTrue(sparse_csr.is_sparse_csr)
        self.assertEqual(sparse_csr.to_dense(), sparse_coo.to_dense())

        vec = torch.randn((5, 1), dtype=dtype, device=device)
        coo_product = sparse_coo.matmul(vec)
        csr_product = sparse_csr.matmul(vec)

        self.assertEqual(coo_product, csr_product)

        vec = torch.randn((100, 1), dtype=dtype, device=device)
        index = torch.tensor([
            [1, 0, 35, 14, 39, 6, 71, 66, 40, 27],
            [92, 31, 62, 50, 22, 65, 89, 74, 56, 34],
        ], dtype=torch.int32)
        values = torch.tensor([1, 2, 3, 4, 5, 6, 7, 8, 9, 10], dtype=dtype, device=device)
        coo = torch.sparse_coo_tensor(index, values, torch.Size([100, 100]), dtype=dtype, device=device)
        csr = coo.to_sparse_csr()

        self.assertEqual(coo.matmul(vec), csr.matmul(vec))

        col_indices = torch.tensor([
            31, 92, 65, 50, 34, 62, 22, 56, 74, 89
        ], dtype=torch.int64, device=device)
        self.assertEqual(csr.col_indices(), col_indices)

        values = torch.tensor([2, 1, 6, 4, 10, 3, 5, 9, 8, 7], dtype=dtype, device=device)
        self.assertEqual(csr.values(), values)

    @onlyCPU
    @unittest.skipIf(IS_MACOS or IS_WINDOWS, "MKL doesn't work on windows or mac")
    @dtypes(torch.float, torch.double)
    def test_mkl_matvec_warnings(self, device, dtype):
        if torch.has_mkl:
            for index_dtype in [torch.int32, torch.int64]:
                sp = torch.sparse_csr_tensor(torch.tensor([0, 2, 4]),
                                             torch.tensor([0, 1, 0, 1]),
                                             torch.tensor([1, 2, 3, 4], dtype=dtype, device=device))
                vec = torch.randn((2, 1), dtype=dtype, device=device)
                with warnings.catch_warnings(record=True) as w:
                    sp.matmul(vec)
                    self.assertEqual(len(w), 2)
                    self.assertIn("Pytorch is compiled with MKL LP64 and will convert crow_indices to int32",
                                  str(w[0].message))
                    self.assertIn("Pytorch is compiled with MKL LP64 and will convert col_indices to int32",
                                  str(w[1].message))

    @dtypes(*get_all_dtypes())
    def test_sparse_csr_from_dense_convert_error(self, device, dtype):
        size = (4, 2, 4)
        dense = make_tensor(size, dtype=dtype, device=device)

        with self.assertRaisesRegex(RuntimeError, "Only 2D"):
            sparse = dense.to_sparse_csr()

    # TODO: Support auto generation of device check for sparse tensors
    # See: https://github.com/pytorch/pytorch/issues/59058
    @onlyCUDA
    @dtypes(torch.double)
    def test_matmul_device_mismatch(self, device, dtype):
        cpu = torch.rand((10, 10))
        cuda = cpu.cuda()
        for s, m1, m2 in itertools.product((cpu, cuda), repeat=3):
            csr = m1.to_sparse()
            if s.device == csr.device == m2.device:
                torch.addmm(s, csr, m2)
            else:
                with self.assertRaisesRegex(RuntimeError, "Expected all tensors to be on the same device"):
                    torch.addmm(s, csr, m2)

    @skipCUDAIfNoCusparseGeneric
<<<<<<< HEAD
    @dtypes(*floating_and_complex_types())
=======
    @dtypes(*torch.testing.floating_types())
>>>>>>> 9918fd83
    @dtypesIfCUDA(*get_all_complex_dtypes(),
                  *get_all_fp_dtypes(include_half=SM53OrLater, include_bfloat16=SM80OrLater))
    def test_csr_matvec(self, device, dtype):
        side = 100
        for index_dtype in [torch.int32, torch.int64]:
            csr = self.genSparseCSRTensor((side, side), 1000, device=device, dtype=dtype, index_dtype=index_dtype)
            vec = torch.randn(side, dtype=dtype, device=device)

            res = csr.matmul(vec)
            expected = csr.to_dense().matmul(vec)

            self.assertEqual(res, expected)

            bad_vec = torch.randn(side + 10, dtype=dtype, device=device)
<<<<<<< HEAD
            err_msg = "size mismatch, got"
=======
            err_msg = "mv: expected"
            # CUDA path now uses generic meta/structured implementation
            # TODO: move CPU path to not use `mv_sparse` function
            if self.device_type == 'cuda':
                err_msg = "size mismatch, got"
>>>>>>> 9918fd83
            with self.assertRaisesRegex(RuntimeError, err_msg):
                csr.matmul(bad_vec)

    @dtypes(torch.double)
    def test_mm(self, device, dtype):
        def test_shape(di, dj, dk, nnz):
            for index_dtype in [torch.int32, torch.int64]:
                x = self.genSparseCSRTensor((di, dj), nnz, device=device, dtype=dtype, index_dtype=index_dtype)
                t = torch.randn(di, dk, dtype=dtype, device=device)
                y = torch.randn(dj, dk, dtype=dtype, device=device)
                alpha = random.random()
                beta = random.random()

                # res = beta * t  + alpha * (x @ y)
                res = torch.addmm(t, x, y, beta=beta, alpha=alpha)
                expected = torch.addmm(t, x.to_dense(), y, beta=beta, alpha=alpha)
                self.assertEqual(res, expected)

                res = torch.addmm(t, x, y)
                expected = torch.addmm(t, x.to_dense(), y)
                self.assertEqual(res, expected)

                res = torch.mm(x, y)
                expected = torch.mm(x.to_dense(), y)
                self.assertEqual(res, expected)

        for i in range(2, 5):
            for j in range(2, 8):
                for k in range(2, 8):
                    test_shape(i, j, k, i * j // 2)
        test_shape(4, 4, 4, 0)

    @dtypes(*floating_types())
    @dtypesIfCUDA(*get_all_complex_dtypes(),
                  *get_all_fp_dtypes(include_half=SM53OrLater and TEST_CUSPARSE_GENERIC,
                                     include_bfloat16=SM80OrLater and TEST_CUSPARSE_GENERIC))
    @precisionOverride({torch.bfloat16: 1e-2, torch.float16: 1e-2})
    def test_sparse_mm(self, device, dtype):
        def test_shape(d1, d2, d3, nnz, transposed, index_dtype):
            if transposed:
                D = torch.randn(d3, d2, dtype=dtype, device=device).t_()
            else:
                D = torch.randn(d2, d3, dtype=dtype, device=device)
            S = self.genSparseCSRTensor((d1, d2), nnz, device=device, dtype=dtype, index_dtype=index_dtype)
            S_dense = S.to_dense()
            self.assertEqual(torch.sparse.mm(S, D), torch.mm(S_dense, D))

        for index_dtype in [torch.int32, torch.int64]:
            test_shape(7, 8, 9, 20, False, index_dtype)
            test_shape(7, 8, 9, 20, True, index_dtype)

    @dtypes(*floating_types())
    @dtypesIfCUDA(*get_all_complex_dtypes(),
                  *get_all_fp_dtypes(include_half=SM53OrLater and TEST_CUSPARSE_GENERIC,
                                     include_bfloat16=SM80OrLater and TEST_CUSPARSE_GENERIC))
    @precisionOverride({torch.bfloat16: 1e-2, torch.float16: 1e-2})
    def test_sparse_addmm(self, device, dtype):
        def test_shape(m, n, p, nnz, broadcast, index_dtype, alpha_beta=None):
            if alpha_beta is None:
                alpha = random.random()
                beta = random.random()
            else:
                alpha, beta = alpha_beta
            if broadcast:
                D1 = make_tensor((), dtype=dtype, device=device)
            else:
                D1 = make_tensor([n, p], dtype=dtype, device=device)
            D2 = make_tensor([m, p], dtype=dtype, device=device)
            S = self.genSparseCSRTensor([n, m], nnz, dtype=dtype, device=device, index_dtype=index_dtype)
            S_dense = S.to_dense()
            Y = torch.sparse.addmm(D1, S, D2, beta=beta, alpha=alpha)
            Y_dense = torch.addmm(D1, S_dense, D2, beta=beta, alpha=alpha)
            self.assertEqual(Y, Y_dense)

        for index_dtype in [torch.int32, torch.int64]:
            test_shape(7, 8, 9, 20, False, index_dtype, None)
            test_shape(7, 8, 9, 20, True, index_dtype, None)
            test_shape(7, 8, 9, 20, False, index_dtype, (1, 0))
            test_shape(7, 8, 9, 20, True, index_dtype, (1, 0))
            test_shape(7, 8, 9, 20, False, index_dtype, (1, 1))
            test_shape(7, 8, 9, 20, True, index_dtype, (1, 1))

    @onlyCUDA
    @dtypes(torch.float)
    def test_addmm_errors(self, device, dtype):
        # test that the errors are the same for dense and sparse versions
        import re

        def test1(*, is_sparse):
            # shapes must be compatible for matrix multiplication
            a = make_tensor((2, 3), dtype=dtype, device=device)
            if is_sparse:
                a_sparse = a.to_sparse_csr()
                return torch.addmm(a, a_sparse, a)
            else:
                return torch.addmm(a, a, a)

        def test2(*, is_sparse):
            # mat2 must be a matrix
            a = make_tensor((2, 3), dtype=dtype, device=device)
            if is_sparse:
                a_sparse = a.to_sparse_csr()
                return torch.addmm(a, a_sparse, a.unsqueeze(0))
            else:
                return torch.addmm(a, a, a.unsqueeze(0))

        def test3(*, is_sparse):
            # the first input needs to be 1D or 2D
            a = make_tensor((3, 3), dtype=dtype, device=device)
            if is_sparse:
                a_sparse = a.to_sparse_csr()
                return torch.addmm(a.unsqueeze(0), a_sparse, a)
            else:
                return torch.addmm(a.unsqueeze(0), a, a)

        for test in (test1, test2, test3):
            try:
                test(is_sparse=False)
            except RuntimeError as msg:
                with self.assertRaisesRegex(RuntimeError, re.escape(str(msg))):
                    test(is_sparse=True)

    @onlyCUDA
    @dtypes(torch.float)
    def test_mm_errors(self, device, dtype):
        # test that the errors are the same for dense and sparse versions
        import re

        def test1(*, is_sparse):
            # shapes must be compatible for matrix multiplication
            a = make_tensor((2, 3), dtype=dtype, device=device)
            if is_sparse:
                a_sparse = a.to_sparse_csr()
                return torch.mm(a_sparse, a)
            else:
                return torch.mm(a, a)

        def test2(*, is_sparse):
            # mat2 must be a matrix
            a = make_tensor((2, 3), dtype=dtype, device=device)
            if is_sparse:
                a_sparse = a.to_sparse_csr()
                return torch.mm(a_sparse, a.unsqueeze(0))
            else:
                return torch.mm(a, a.unsqueeze(0))

        for test in (test1, test2):
            try:
                test(is_sparse=False)
            except RuntimeError as msg:
                with self.assertRaisesRegex(RuntimeError, re.escape(str(msg))):
                    test(is_sparse=True)

    @dtypes(torch.float, torch.double)
    def test_add(self, device, dtype):
        def _test_spadd_shape(nnz, shape):
            x = self.genSparseCSRTensor(shape, nnz, dtype=dtype, device=device, index_dtype=torch.int32)
            y = torch.randn(*shape, dtype=dtype, device=device)
            r = random.random()

            res = torch.add(y, x, alpha=r)
            expected = y + r * x.to_dense()
            self.assertEqual(res, expected)

            # Non contiguous dense tensor
            s = list(shape)
            s[0] = shape[-1]
            s[-1] = shape[0]
            y = torch.randn(*s, dtype=torch.double, device=device)
            y.transpose_(0, len(s) - 1)
            r = random.random()

            res = torch.add(y, x, alpha=r)
            expected = y + r * x.to_dense()

            self.assertEqual(res, expected)

        _test_spadd_shape(10, [100, 100])
        _test_spadd_shape(0, [100, 100])
        _test_spadd_shape(10, [100, 1])
        _test_spadd_shape(10, [1, 100])

    @dtypes(*get_all_dtypes())
    def test_coo_csr_conversion(self, device, dtype):
        for m, n in itertools.product([5, 2, 0], [5, 2, 0]):
            size = (m, n)
            dense = make_tensor(size, dtype=dtype, device=device)
            coo_sparse = dense.to_sparse()
            csr_sparse = coo_sparse.to_sparse_csr()

            self.assertEqual(csr_sparse.to_dense(), dense)


# e.g., TestSparseCSRCPU and TestSparseCSRCUDA
instantiate_device_type_tests(TestSparseCSR, globals())

if __name__ == '__main__':
    run_tests()<|MERGE_RESOLUTION|>--- conflicted
+++ resolved
@@ -3,7 +3,7 @@
 import unittest
 import random
 import itertools
-from torch.testing import get_all_complex_dtypes, get_all_fp_dtypes, floating_and_complex_types, make_tensor
+from torch.testing import get_all_complex_dtypes, get_all_fp_dtypes, make_tensor
 from torch.testing._internal.common_cuda import SM53OrLater, SM80OrLater, TEST_CUSPARSE_GENERIC
 from torch.testing._internal.common_utils import \
     (IS_MACOS, IS_WINDOWS, TestCase, run_tests, load_tests, coalescedonoff)
@@ -403,11 +403,7 @@
                     torch.addmm(s, csr, m2)
 
     @skipCUDAIfNoCusparseGeneric
-<<<<<<< HEAD
-    @dtypes(*floating_and_complex_types())
-=======
     @dtypes(*torch.testing.floating_types())
->>>>>>> 9918fd83
     @dtypesIfCUDA(*get_all_complex_dtypes(),
                   *get_all_fp_dtypes(include_half=SM53OrLater, include_bfloat16=SM80OrLater))
     def test_csr_matvec(self, device, dtype):
@@ -422,15 +418,11 @@
             self.assertEqual(res, expected)
 
             bad_vec = torch.randn(side + 10, dtype=dtype, device=device)
-<<<<<<< HEAD
-            err_msg = "size mismatch, got"
-=======
             err_msg = "mv: expected"
             # CUDA path now uses generic meta/structured implementation
             # TODO: move CPU path to not use `mv_sparse` function
             if self.device_type == 'cuda':
                 err_msg = "size mismatch, got"
->>>>>>> 9918fd83
             with self.assertRaisesRegex(RuntimeError, err_msg):
                 csr.matmul(bad_vec)
 
