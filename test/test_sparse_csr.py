--- conflicted
+++ resolved
@@ -1,17 +1,15 @@
 import torch
+import warnings
+import unittest
 import random
 import itertools
-from torch.testing import get_all_complex_dtypes, get_all_fp_dtypes, floating_and_complex_types, make_tensor
+from torch.testing import get_all_complex_dtypes, get_all_fp_dtypes, make_tensor
 from torch.testing._internal.common_cuda import SM53OrLater, SM80OrLater, TEST_CUSPARSE_GENERIC
 from torch.testing._internal.common_utils import \
-    (TestCase, run_tests, load_tests, coalescedonoff)
+    (IS_MACOS, IS_WINDOWS, TestCase, run_tests, load_tests, coalescedonoff)
 from torch.testing._internal.common_device_type import \
     (instantiate_device_type_tests, dtypes, dtypesIfCUDA, onlyCPU, onlyCUDA, skipCUDAIfNoCusparseGeneric,
-<<<<<<< HEAD
      precisionOverride, skipMeta)
-=======
-     precisionOverride)
->>>>>>> 9918fd83
 from torch.testing._internal.common_dtype import floating_types, get_all_dtypes
 from test_linalg import _test_addmm_addmv
 
@@ -474,6 +472,24 @@
         values = torch.tensor([2, 1, 6, 4, 10, 3, 5, 9, 8, 7], dtype=dtype, device=device)
         self.assertEqual(csr.values(), values)
 
+    @onlyCPU
+    @unittest.skipIf(IS_MACOS or IS_WINDOWS, "MKL doesn't work on windows or mac")
+    @dtypes(torch.float, torch.double)
+    def test_mkl_matvec_warnings(self, device, dtype):
+        if torch.has_mkl:
+            for index_dtype in [torch.int32, torch.int64]:
+                sp = torch.sparse_csr_tensor(torch.tensor([0, 2, 4]),
+                                             torch.tensor([0, 1, 0, 1]),
+                                             torch.tensor([1, 2, 3, 4], dtype=dtype, device=device))
+                vec = torch.randn((2, 1), dtype=dtype, device=device)
+                with warnings.catch_warnings(record=True) as w:
+                    sp.matmul(vec)
+                    self.assertEqual(len(w), 2)
+                    self.assertIn("Pytorch is compiled with MKL LP64 and will convert crow_indices to int32",
+                                  str(w[0].message))
+                    self.assertIn("Pytorch is compiled with MKL LP64 and will convert col_indices to int32",
+                                  str(w[1].message))
+
     @dtypes(*get_all_dtypes())
     def test_sparse_csr_from_dense_convert_error(self, device, dtype):
         size = (4, 2, 4)
@@ -498,11 +514,7 @@
                     torch.addmm(s, csr, m2)
 
     @skipCUDAIfNoCusparseGeneric
-<<<<<<< HEAD
-    @dtypes(*floating_and_complex_types())
-=======
     @dtypes(*torch.testing.floating_types())
->>>>>>> 9918fd83
     @dtypesIfCUDA(*get_all_complex_dtypes(),
                   *get_all_fp_dtypes(include_half=SM53OrLater, include_bfloat16=SM80OrLater))
     def test_csr_matvec(self, device, dtype):
@@ -517,15 +529,11 @@
             self.assertEqual(res, expected)
 
             bad_vec = torch.randn(side + 10, dtype=dtype, device=device)
-<<<<<<< HEAD
-            err_msg = "size mismatch, got"
-=======
             err_msg = "mv: expected"
             # CUDA path now uses generic meta/structured implementation
             # TODO: move CPU path to not use `mv_sparse` function
             if self.device_type == 'cuda':
                 err_msg = "size mismatch, got"
->>>>>>> 9918fd83
             with self.assertRaisesRegex(RuntimeError, err_msg):
                 csr.matmul(bad_vec)
 
@@ -558,7 +566,7 @@
                     test_shape(i, j, k, i * j // 2)
         test_shape(4, 4, 4, 0)
 
-    @dtypes(*floating_and_complex_types())
+    @dtypes(*floating_types())
     @dtypesIfCUDA(*get_all_complex_dtypes(),
                   *get_all_fp_dtypes(include_half=SM53OrLater and TEST_CUSPARSE_GENERIC,
                                      include_bfloat16=SM80OrLater and TEST_CUSPARSE_GENERIC))
@@ -577,7 +585,7 @@
             test_shape(7, 8, 9, 20, False, index_dtype)
             test_shape(7, 8, 9, 20, True, index_dtype)
 
-    @dtypes(*floating_and_complex_types())
+    @dtypes(*floating_types())
     @dtypesIfCUDA(*get_all_complex_dtypes(),
                   *get_all_fp_dtypes(include_half=SM53OrLater and TEST_CUSPARSE_GENERIC,
                                      include_bfloat16=SM80OrLater and TEST_CUSPARSE_GENERIC))
@@ -608,7 +616,7 @@
             test_shape(7, 8, 9, 20, False, index_dtype, (1, 1))
             test_shape(7, 8, 9, 20, True, index_dtype, (1, 1))
 
-    @dtypes(*floating_and_complex_types())
+    @onlyCUDA
     @precisionOverride({torch.double: 1e-8, torch.float: 1e-4, torch.bfloat16: 0.6,
                         torch.half: 1e-1, torch.cfloat: 1e-4, torch.cdouble: 1e-8})
     @dtypesIfCUDA(*torch.testing.get_all_complex_dtypes(),
@@ -644,7 +652,7 @@
             m2 = maybe_transpose(t3, torch.randn(50, 25, device=device).to(dtype))
             _test_addmm_addmv(self, torch.addmm, M, m1, m2, transpose_out=t4, layout=torch.sparse_csr, all_sparse=True)
 
-    @dtypes(*floating_and_complex_types())
+    @onlyCUDA
     @dtypesIfCUDA(*torch.testing.get_all_complex_dtypes(),
                   *torch.testing.get_all_fp_dtypes(include_bfloat16=SM80OrLater,
                                                    include_half=SM53OrLater))
@@ -663,6 +671,7 @@
                     self.assertRaisesRegex(RuntimeError, f"{n}x{k + 1}.*{k}x{m}", lambda: torch.addmm(M, m1, m2))
                     self.assertRaisesRegex(RuntimeError, f"{n}x{k + 1}.*{k}x{m}", lambda: torch.mm(m1, m2))
 
+    @onlyCUDA
     @dtypes(torch.float)
     def test_addmm_errors(self, device, dtype):
         # test that the errors are the same for dense and sparse versions
@@ -702,6 +711,7 @@
                 with self.assertRaisesRegex(RuntimeError, re.escape(str(msg))):
                     test(is_sparse=True)
 
+    @onlyCUDA
     @dtypes(torch.float)
     def test_mm_errors(self, device, dtype):
         # test that the errors are the same for dense and sparse versions
@@ -761,6 +771,7 @@
         _test_spadd_shape(10, [100, 1])
         _test_spadd_shape(10, [1, 100])
 
+    @onlyCUDA
     @dtypes(*floating_and_complex_types())
     def test_sparse_add(self, device, dtype):
         def run_test(m, n, index_dtype):
@@ -782,6 +793,7 @@
             for m, n in itertools.product([3, 5], [3, 5]):
                 run_test(m, n, index_dtype)
 
+    @onlyCUDA
     @dtypes(*floating_and_complex_types())
     def test_sparse_add_errors(self, device, dtype):
         def run_test(index_type):
