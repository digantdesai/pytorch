import torch
import torch.nn.functional as F
import torch.nn as nn
import torch.nn.quantized as nnq
import torch.nn.quantized.dynamic as nnqd
import torch.nn.intrinsic as nni
import torch.nn.intrinsic.quantized as nniq
import torch.multiprocessing as mp

# graph mode quantization based on fx
from torch.quantization.quantize_fx import (
    prepare_fx,
    convert_fx,
    prepare_qat_fx,
)

from torch.quantization.fx.quantization_patterns import DefaultNodeQuantizeHandler

from torch.quantization.fx.pattern_utils import (
    is_match,
    MatchAllNode,
)

from torch.quantization import (
    QuantType,
    QuantStub,
    DeQuantStub,
    QuantWrapper,
    quant_type_to_str,
    default_qconfig,
    default_dynamic_qconfig,
    default_qat_qconfig,
    per_channel_dynamic_qconfig,
    float16_dynamic_qconfig,
    float16_static_qconfig,
    float_qparams_weight_only_qconfig,
    get_default_qconfig,
    get_default_qat_qconfig,
    fuse_modules,
    prepare,
    prepare_qat,
    convert,
    quantize_dynamic,
    default_placeholder_observer,
    PerChannelMinMaxObserver,
    QConfigDynamic,
    FixedQParamsFakeQuantize,
)

# test utils
from torch.testing._internal.common_cuda import TEST_MULTIGPU, TEST_CUDA
from torch.testing._internal.common_quantization import (
    QuantizationTestCase,
    skipIfNoFBGEMM,
    skip_if_no_torchvision,
    train_one_epoch,
    run_ddp,
    test_only_eval_fn,
    test_only_train_fn,
)

from torch.testing._internal.common_quantization import (
    LinearModelWithSubmodule,
    ResNetBase,
    RNNDynamicModel,
    RNNCellDynamicModel,
)

from torch.testing._internal.common_quantized import (
    supported_qengines,
    override_qengines,
    override_quantized_engine,
)

from torch.testing._internal.common_utils import TemporaryFileName

from torch.testing._internal.common_quantization import NodeSpec as ns

from torch.testing import FileCheck

import copy
import itertools
import operator
import unittest
import io
from typing import Callable

class BinaryOp(torch.nn.Module):
    def __init__(self, binary_op, ibinary_op, is_inplace, is_scalar):
        """ ibinary_op means inplace binary op
        """
        super().__init__()
        self.conv1 = torch.nn.Conv2d(1, 1, 1).float()
        self.conv2 = torch.nn.Conv2d(1, 1, 1).float()
        self.is_scalar = is_scalar
        self.op = ibinary_op if ibinary_op and is_inplace else binary_op

    def forward(self, x, y):
        x = self.conv1(x)
        y = 3 if self.is_scalar else self.conv2(y)
        # x = x + y
        x = self.op(x, y)
        # x = y + x
        x = self.op(y, x)
        return x

class BinaryOpNonQuantizedInput(torch.nn.Module):
    def __init__(self, binary_op, ibinary_op, is_inplace, is_scalar):
        """ ibinary_op means inplace binary op
        """
        super().__init__()
        self.is_scalar = is_scalar
        self.op = ibinary_op if ibinary_op and is_inplace else binary_op

    def forward(self, x, y):
        y = 3 if self.is_scalar else y
        x = self.op(x, y)
        return x

class BinaryOpRelu(torch.nn.Module):
    def __init__(self, binary_op, ibinary_op, is_inplace, is_functional_relu,
                 is_scalar):
        """ ibinary_op means inplace binary op
        """
        super().__init__()
        self.conv1 = torch.nn.Conv2d(1, 1, 1).float()
        self.conv2 = torch.nn.Conv2d(1, 1, 1).float()
        self.op = ibinary_op if ibinary_op and is_inplace else binary_op
        self.is_functional_relu = is_functional_relu
        self.is_scalar = is_scalar
        self.relu = F.relu if self.is_functional_relu \
            else torch.nn.ReLU()

    def forward(self, x, y):
        x = self.conv1(x)
        y = 3 if self.is_scalar else self.conv2(y)
        x = self.op(x, y)
        x = self.relu(x)
        x = self.op(y, x)
        x = self.relu(x)
        return x

@torch.fx.wrap
def _user_func_with_complex_return_type(x):
    return list(torch.split(x, 1, 1))

class TestFuseFx(QuantizationTestCase):
    def test_fuse_conv_bn_relu(self):
        class M(torch.nn.Module):
            def __init__(self):
                super().__init__()
                self.conv1d = nn.Conv1d(1, 1, 1)
                self.conv2d = nn.Conv2d(1, 1, 1)
                self.conv3d = nn.Conv3d(1, 1, 1)
                self.bn1d = nn.BatchNorm1d(1)
                self.bn2d = nn.BatchNorm2d(1)
                self.bn3d = nn.BatchNorm3d(1)
                self.conv1d2 = nn.Conv1d(1, 1, 1)
                self.conv2d2 = nn.Conv2d(1, 1, 1)
                self.conv3d2 = nn.Conv3d(1, 1, 1)
                self.bn1d2 = nn.BatchNorm1d(1)
                self.bn2d2 = nn.BatchNorm2d(1)
                self.bn3d2 = nn.BatchNorm3d(1)
                self.relu = nn.ReLU()

            def forward(self, x):
                x = self.conv1d(x)
                x = self.bn1d(x)
                x = self.conv2d(x)
                x = self.bn2d(x)
                x = self.conv3d(x)
                x = self.bn3d(x)
                x = self.conv1d2(x)
                x = self.bn1d2(x)
                x = self.relu(x)
                x = self.conv2d2(x)
                x = self.bn2d2(x)
                x = self.relu(x)
                x = self.conv3d2(x)
                x = self.bn3d2(x)
                x = self.relu(x)
                return x

        # test train mode
        m = M().train()
        # currently we don't check if the module are configured with qconfig before fusion
        # TODO: if we decide to do that in the future, this test needs to
        # be updated
        # train mode fuse_fx is called in prepare_qat_fx
        m = prepare_qat_fx(m, {})
        expected_nodes = [
            ns.call_module(nni.ConvBn1d),
            ns.call_module(nni.ConvBn2d),
            ns.call_module(nni.ConvBn3d),
            ns.call_module(nni.ConvBnReLU1d),
            ns.call_module(nni.ConvBnReLU2d),
            ns.call_module(nni.ConvBnReLU3d),
        ]
        expected_occurrence = {
            ns.call_module(nn.ReLU): 0
        }
        self.checkGraphModuleNodes(
            m,
            expected_node_list=expected_nodes,
            expected_node_occurrence=expected_occurrence)

        # test eval mode
        m = M().eval()
        from torch.quantization.quantize_fx import fuse_fx
        # fuse_fx is a top level api and only supports eval mode
        m = fuse_fx(m)
        expected_nodes = [
            ns.call_module(nn.Conv1d),
            ns.call_module(nn.Conv2d),
            ns.call_module(nn.Conv3d),
            ns.call_module(nni.ConvReLU1d),
            ns.call_module(nni.ConvReLU2d),
            ns.call_module(nni.ConvReLU3d),
        ]
        # ConvBnRelu1d is not fused
        expected_occurrence = {
            ns.call_module(nn.ReLU): 0
        }
        self.checkGraphModuleNodes(
            m,
            expected_node_list=expected_nodes,
            expected_node_occurrence=expected_occurrence)

    def test_fuse_module_relu(self):
        class M(torch.nn.Module):
            def __init__(self):
                super().__init__()
                self.conv1d = nn.Conv1d(1, 1, 1)
                self.conv2d = nn.Conv2d(1, 1, 1)
                self.conv3d = nn.Conv3d(1, 1, 1)
                self.bn1d = nn.BatchNorm1d(1)
                self.bn2d = nn.BatchNorm2d(1)
                self.bn3d = nn.BatchNorm3d(1)
                self.relu = nn.ReLU()

            def forward(self, x):
                x = self.conv1d(x)
                x = self.relu(x)
                x = self.conv2d(x)
                x = self.relu(x)
                x = self.conv3d(x)
                x = self.relu(x)
                x = self.bn1d(x)
                x = self.relu(x)
                x = self.bn2d(x)
                x = self.relu(x)
                x = self.bn3d(x)
                x = self.relu(x)
                return x

        m = M().eval()
        from torch.quantization.quantize_fx import fuse_fx
        m = fuse_fx(m)
        expected_nodes = [
            ns.call_module(nni.ConvReLU1d),
            ns.call_module(nni.ConvReLU2d),
            ns.call_module(nni.ConvReLU3d),
            ns.call_module(nni.BNReLU2d),
            ns.call_module(nni.BNReLU3d),
        ]
        self.checkGraphModuleNodes(m, expected_node_list=expected_nodes)

@skipIfNoFBGEMM
class TestQuantizeFx(QuantizationTestCase):
    def test_pattern_match(self):
        """ test MatchAllNode with
            conv - bn - add - relu pattern
        """
        class M(torch.nn.Module):
            def __init__(self):
                super().__init__()
                self.conv = nn.Conv2d(1, 1, 1)
                self.bn = nn.BatchNorm2d(1)
                self.relu = nn.ReLU()

            def forward(self, x, y):
                x = self.conv(x)
                x = self.bn(x)
                x = x + y
                x = self.relu(x)
                return x

        pattern = (nn.ReLU, (operator.add, (nn.BatchNorm2d, nn.Conv2d), MatchAllNode))
        m = torch.fx.symbolic_trace(M())
        modules = dict(m.named_modules())
        for n in m.graph.nodes:
            if n.op == 'call_module' and type(modules[n.target]) == nn.ReLU:
                self.assertTrue(is_match(modules, n, pattern))

    def _get_conv_linear_test_cases(self):
        """ Returns a list of test cases, with format:
        is_dynamic, ModuleClass, module_constructor_inputs,
        inputs, quantized_node, weight_prepack_op
        """
        class Conv1d(torch.nn.Module):
            def __init__(self, weight):
                super().__init__()
                self.weight = torch.nn.Parameter(weight)
                self.stride = 1
                self.padding = 0
                self.dilation = 1
                self.groups = 1

            def forward(self, x):
                return F.conv1d(x, self.weight, None, self.stride, self.padding, self.dilation, self.groups)

        conv1d_input = torch.rand(1, 3, 224)
        conv1d_weight = torch.rand(3, 3, 3)

        class Conv2d(torch.nn.Module):
            def __init__(self, weight):
                super().__init__()
                self.weight = torch.nn.Parameter(weight)
                self.stride = (1, 1)
                self.padding = (0, 0)
                self.dilation = (1, 1)
                self.groups = 1

            def forward(self, x):
                return F.conv2d(x, self.weight, None, self.stride, self.padding, self.dilation, self.groups)

        conv2d_input = torch.rand(1, 3, 224, 224)
        conv2d_weight = torch.rand(3, 3, 3, 3)

        class Conv3d(torch.nn.Module):
            def __init__(self, weight):
                super().__init__()
                self.weight = torch.nn.Parameter(weight)
                self.stride = (1, 1, 1)
                self.padding = (0, 0, 0)
                self.dilation = (1, 1, 1)
                self.groups = 1

            def forward(self, x):
                return F.conv3d(
                    x,
                    self.weight,
                    None,
                    self.stride,
                    self.padding,
                    self.dilation,
                    self.groups,
                )

        conv3d_input = torch.rand(1, 3, 32, 224, 224)
        conv3d_weight = torch.rand(3, 3, 3, 3, 3)

        class Linear(torch.nn.Module):
            def __init__(self, weight):
                super().__init__()
                self.weight = torch.nn.Parameter(weight)

            def forward(self, x):
                return F.linear(x, self.weight)

        linear_input = torch.rand(8, 5)
        linear_weight = torch.rand(10, 5)

        class LinearModule(torch.nn.Module):
            def __init__(self):
                super().__init__()
                self.linear = torch.nn.Linear(5, 10)

            def forward(self, x):
                return self.linear(x)

        linear_module_input = torch.rand(8, 5)

        tests = [
            (
                False,
                Conv1d,
                (conv1d_weight,),
                (conv1d_input,),
                ns.call_function(torch.ops.quantized.conv1d),
                ns.call_function(torch.ops.quantized.conv1d_prepack),
            ),
            (
                False,
                Conv2d,
                (conv2d_weight,),
                (conv2d_input,),
                ns.call_function(torch.ops.quantized.conv2d),
                ns.call_function(torch.ops.quantized.conv2d_prepack),
            ),
            (
                False,
                Conv3d,
                (conv3d_weight,),
                (conv3d_input,),
                ns.call_function(torch.ops.quantized.conv3d),
                ns.call_function(torch.ops.quantized.conv3d_prepack),
            ),
            (
                True,
                Linear,
                (linear_weight,),
                (linear_input,),
                ns.call_function(torch.ops.quantized.linear_dynamic),
                ns.call_function(torch.ops.quantized.linear_prepack),
            ),
            (
                False,
                Linear,
                (linear_weight,),
                (linear_input,),
                ns.call_function(torch.ops.quantized.linear),
                ns.call_function(torch.ops.quantized.linear_prepack),
            ),
            (
                True,
                LinearModule,
                (),
                (linear_module_input,),
                ns.call_module(nnqd.Linear),
                None,
            ),
            (
                False,
                LinearModule,
                (),
                (linear_module_input,),
                ns.call_module(nnq.Linear),
                None,
            ),
        ]
        return tests

    """
    Unit tests for functionalities
    """
    @skipIfNoFBGEMM
    def test_functional_not_reference(self):
        """ Test quantizing functional conv and linear
        """
        tests = self._get_conv_linear_test_cases()
        for (is_dynamic, ModuleClass, module_constructor_inputs,
             inputs, quantized_node, weight_prepack_node) in tests:
            quant_type = QuantType.DYNAMIC if is_dynamic else QuantType.STATIC
            node_occurrence = dict()
            if weight_prepack_node:
                node_occurrence[weight_prepack_node] = 0
            self.checkGraphModeFxOp(
                ModuleClass(*module_constructor_inputs),
                inputs, quant_type,
                expected_node=quantized_node,
                expected_node_occurrence=node_occurrence,
                is_reference=False)

    @skipIfNoFBGEMM
    def test_functional_reference(self):
        """ Test quantizing functional conv and linear with reference option
        """
        tests = self._get_conv_linear_test_cases()
        for (is_dynamic, ModuleClass, module_constructor_inputs,
             inputs, quantized_node, weight_prepack_node) in tests:
            quant_type = QuantType.DYNAMIC if is_dynamic else QuantType.STATIC
            node_occurrence = dict()
            if weight_prepack_node:
                node_occurrence[weight_prepack_node] = 0
                node_occurrence[quantized_node] = 0
            self.checkGraphModeFxOp(
                ModuleClass(*module_constructor_inputs),
                inputs, quant_type,
                expected_node_occurrence=node_occurrence,
                is_reference=True)

    @skipIfNoFBGEMM
    def test_dynamic_quant_weight_observer(self):
        ''' Test that weight observer is run in convert step
        '''

        class M(torch.nn.Module):
            def __init__(self, weight):
                super().__init__()
                self.weight = torch.nn.Parameter(weight)

            def forward(self, x):
                return F.linear(x, self.weight)

        m = M(torch.rand(1, 1)).eval()
        qconfig = default_dynamic_qconfig
        qconfig_dict = {'': qconfig}
        prepared = prepare_fx(m, qconfig_dict)
        quantized = convert_fx(prepared, is_reference=True)
        qparams = (quantized._input_scale_0, quantized._input_zero_point_0)
        weight_obs = qconfig.weight()
        weight_obs(quantized.weight)
        # Get the actual value to avoid tensor size mismatch error, torch.Size([]) vs torch.Size([1])
        ref_qparams = (weight_obs.calculate_qparams()[0].item(), weight_obs.calculate_qparams()[1].item())
        self.assertEqual(qparams, ref_qparams)

    def test_conv_bn_relu(self):
        convs = {
            1: nn.Conv1d,
            2: nn.Conv2d,
            3: nn.Conv3d,
        }
        bns = {
            1: nn.BatchNorm1d,
            2: nn.BatchNorm2d,
            3: nn.BatchNorm3d,
        }
        quantized_convs = {
            1: nnq.Conv1d,
            2: nnq.Conv2d,
            3: nnq.Conv3d,
        }
        quantized_conv_relus = {
            1: nniq.ConvReLU1d,
            2: nniq.ConvReLU2d,
            3: nniq.ConvReLU3d,
        }

        class M(torch.nn.Module):
            def __init__(self, dim, has_relu):
                super().__init__()
                self.conv = convs[dim](3, 3, 3)
                self.bn = bns[dim](3)
                self.relu = nn.ReLU() if has_relu else nn.Identity()
                self.has_relu = has_relu
                self.quant = QuantStub()
                self.dequant = DeQuantStub()

            def forward(self, x):
                x = self.quant(x)
                x = self.conv(x)
                x = self.bn(x)
                if self.has_relu:
                    x = self.relu(x)
                x = self.dequant(x)
                return x

        options = itertools.product([1, 2, 3], [True, False], self.static_quant_types)
        for dim, has_relu, quant_type in options:
            expected_node = ns.call_module(
                quantized_conv_relus[dim] if has_relu
                else quantized_convs[dim])
            m = M(dim, has_relu)
            m_eager = copy.deepcopy(m)
            result = self.checkGraphModeFxOp(
                m,
                self.img_data_dict[dim],
                quant_type,
                expected_node=expected_node,
            )

            # check numerics
            qengine = torch.backends.quantized.engine
            if quant_type == QuantType.STATIC:
                m_eager.eval()
                qconfig = get_default_qconfig(qengine)
                prepare_fn = prepare
            else:
                m_eager.train()
                qconfig = get_default_qat_qconfig(qengine)
                prepare_fn = prepare_qat

            fuse_list = ["conv", "bn"]
            if has_relu:
                fuse_list.append("relu")
            fuse_modules(m_eager, fuse_list, inplace=True)
            m_eager.qconfig = qconfig
            m_eager = prepare_fn(m_eager)
            m_eager(*self.img_data_dict[dim][0])
            m_eager = convert(m_eager)
            result_eager = m_eager(*self.img_data_dict[dim][0])
            self.assertEqual(result, result_eager)


    @skipIfNoFBGEMM
    def test_dynamic_quant_fp16(self):
        class Linear(torch.nn.Module):
            def __init__(self, weight):
                super().__init__()
                self.weight = torch.nn.Parameter(weight)

            def forward(self, x):
                return F.linear(x, self.weight)

        linear_input = torch.rand(8, 5)
        linear_weight = torch.rand(10, 5)

        class LinearModule(torch.nn.Module):
            def __init__(self):
                super().__init__()
                self.linear = torch.nn.Linear(5, 10)

            def forward(self, x):
                return self.linear(x)

        linear_module_input = torch.rand(8, 5)

        tests = [
            (Linear, (linear_weight,), (linear_input,),
             ns.call_function(torch.ops.quantized.linear_dynamic_fp16),
             ns.call_function(torch.ops.quantized.linear_prepack_fp16)),
            (LinearModule, (), (linear_module_input,),
             ns.call_module(nnqd.Linear),
             None),
        ]
        for (ModuleClass, module_constructor_inputs,
             inputs, quantized_node, weight_prepack_node) in tests:
            for is_reference in [True, False]:
                node_occurrence = dict()
                if weight_prepack_node:
                    node_occurrence[weight_prepack_node] = 0
                m = ModuleClass(*module_constructor_inputs).eval()
                qconfig_dict = {"": float16_dynamic_qconfig}
                m = prepare_fx(m, qconfig_dict)
                m = convert_fx(m, is_reference=is_reference)
                self.checkGraphModuleNodes(m, expected_node_occurrence=node_occurrence)



    @unittest.skipIf(not TEST_MULTIGPU, "multi-GPU not supported")
    @unittest.skipIf(not TEST_CUDA, "CUDA unavailable")
    @override_qengines
    def test_qat_prepare_device_affinity(self):
        """
        Tests that FX QAT prepare pass respects device affinity
        """
        class Model(nn.Module):

            def __init__(self):
                super(Model, self).__init__()
                self.conv = nn.Conv2d(1, 1, 1)
                self.bn = nn.BatchNorm2d(1)
                self.relu = nn.ReLU()

            def forward(self, x):
                x = self.conv(x)
                x = self.bn(x)
                x = self.relu(x)
                return x

        model = Model()
        qengine = torch.backends.quantized.engine
        qconfig_dict = {'': torch.quantization.get_default_qat_qconfig(qengine)}
        device = torch.device('cuda:0')
        model.to(device)

        # QAT prepare
        model = prepare_qat_fx(model, qconfig_dict)

        # ensure that running an input on CUDA works without any needed changes
        input = torch.randn(4, 1, 4, 4, device=device)
        model(input)

        # ensure all buffers and parameters are on the device we expect
        model_devices = {p.device for p in model.parameters()} | \
            {p.device for p in model.buffers()}
        self.assertEqual(len(model_devices), 1)
        model_device = next(iter(model_devices))
        self.assertEqual(model_device, device)

    @skipIfNoFBGEMM
    def test_dict_output(self):
        """ Make sure quantization runs for models with dictionary output
        """
        class M(torch.nn.Module):
            def __init__(self):
                super().__init__()
                self.conv = torch.nn.Conv2d(1, 1, 1)

            def forward(self, x):
                return {"output": self.conv(x["input"])}

        dict_input = {"input": torch.randn(1, 1, 1, 1)}
        m = M().eval()
        qconfig_dict = {"": default_qconfig}
        m = prepare_fx(m, qconfig_dict)
        m(dict_input)
        m = convert_fx(m)
        m(dict_input)

    @override_qengines
    def test_attention(self):
        """ Make sure quantization runs for a corner case in attention module
        """
        class M(torch.nn.Module):
            def __init__(self):
                super().__init__()
                self.conv = torch.nn.Conv2d(1, 1, 1)

            def forward(self, x):
                x = self.conv(x)
                q, k, v = x.chunk(3, dim=0)
                q = q.contiguous().view(-1, 1).transpose(0, 1)
                k = k.contiguous().view(-1, 1).transpose(0, 1)
                v = v.contiguous().view(-1, 1).transpose(0, 1)
                torch._assert(
                    k.size(1) == 1, "key size should be equal to 1"
                )
                r = torch.mm(k, v)
                return q * k + r

        tensor_input = torch.randn(3, 1, 1, 1)
        m = M().eval()
        qconfig_dict = {
            "": None,
            "object_type": [
                (nn.Conv2d, default_qconfig),
            ]
        }
        # make sure it runs
        m = prepare_fx(m, qconfig_dict)
        m(tensor_input)
        m = convert_fx(m)
        m(tensor_input)

    def _test_standalone_module(
            self,
            interface_config,
            prepare_count_check,
            standalone_prepare_count_check,
            convert_count_check,
            standalone_convert_count_check):
        """ Test standalone module with different quantized input/quantized output
        configurations
        """
        class StandaloneModule(torch.nn.Module):
            def __init__(self):
                super().__init__()
                self.conv = torch.nn.Conv2d(1, 1, 1)

            def forward(self, x):
                return self.conv(x)

        class M(torch.nn.Module):
            def __init__(self):
                super().__init__()
                self.conv = torch.nn.Conv2d(1, 1, 1)
                self.standalone = StandaloneModule()

            def forward(self, x):
                x = self.conv(x)
                x = self.standalone(x)
                return x

        class RefM(torch.nn.Module):
            def __init__(self):
                super().__init__()
                self.conv1 = torch.nn.Conv2d(1, 1, 1)
                self.conv2 = torch.nn.Conv2d(1, 1, 1)

            def forward(self, x):
                x = self.conv1(x)
                x = self.conv2(x)
                return x

        data = torch.randn(1, 1, 1, 1)
        # instantiate M and RefM and align the parameters
        original_m = M().eval()
        original_ref_m = RefM().eval()
        original_ref_m.conv1.weight = torch.nn.Parameter(original_m.conv.weight.detach())
        original_ref_m.conv1.bias = torch.nn.Parameter(original_m.conv.bias.detach())
        original_ref_m.conv2.weight = torch.nn.Parameter(original_m.standalone.conv.weight.detach())
        original_ref_m.conv2.bias = torch.nn.Parameter(original_m.standalone.conv.bias.detach())

        for is_name in [True, False]:
            if is_name:
                prepare_config = {
                    "standalone_module_name": [("standalone", None, interface_config)]
                }
            else:
                prepare_config = {
                    "standalone_module_class": [(StandaloneModule, None, interface_config)]
                }

            original_m_copy = copy.deepcopy(original_m)
            original_ref_m_copy = copy.deepcopy(original_ref_m)

            qconfig_dict = {"": default_qconfig}
            # check prepared model
            m = prepare_fx(
                original_m_copy, qconfig_dict, prepare_custom_config_dict=prepare_config)
            # calibration
            m(data)
            self.checkGraphModuleNodes(m, expected_node_occurrence=prepare_count_check)
            self.checkGraphModuleNodes(m.standalone, expected_node_occurrence=standalone_prepare_count_check)

            # check converted/quantized model
            m = convert_fx(m)
            self.checkGraphModuleNodes(m, expected_node_occurrence=convert_count_check)
            self.checkGraphModuleNodes(m.standalone, expected_node_occurrence=standalone_convert_count_check)
            res = m(data)

            # quantize the reference model
            ref_m = prepare_fx(original_ref_m_copy, qconfig_dict)
            ref_m(data)
            ref_m = convert_fx(ref_m)
            ref_res = ref_m(data)
            self.assertEqual(res, ref_res)

    def test_standalone_module_float_interface(self):
        float_interface_config = {
            "input_quantized_idxs": [],  # float input
            "output_quantized_idxs": [],  # float output
        }
        interface_config = float_interface_config
        # input and output of first conv, observer for standalone module
        # will be inserted in the standalone module itself
        prepare_count_check = {
            ns.call_module(torch.quantization.MinMaxObserver): 2
        }
        # for input and output of conv in the standalone module
        standalone_prepare_count_check = {
            ns.call_module(torch.quantization.MinMaxObserver): 2
        }
        convert_count_check = {
            ns.call_function(torch.quantize_per_tensor) : 1,
            ns.call_module(nnq.Conv2d) : 1,
            ns.call_method("dequantize") : 1,
        }
        standalone_convert_count_check = {
            # standalone module will take float as input and output
            # so we'll see quantize and dequantize in the modoule
            ns.call_function(torch.quantize_per_tensor) : 1,
            ns.call_module(nnq.Conv2d): 1,
            ns.call_method("dequantize") : 1,
        }
        self._test_standalone_module(
            interface_config,
            prepare_count_check,
            standalone_prepare_count_check,
            convert_count_check,
            standalone_convert_count_check)

    def test_standalone_module_quantized_interface(self):
        quantized_interface_config = {
            "input_quantized_idxs": [0],  # quantized input
            "output_quantized_idxs": [0],  # quantized output
        }
        interface_config = quantized_interface_config
        # observer for input and output of first conv
        prepare_count_check = {
            ns.call_module(torch.quantization.MinMaxObserver): 2
        }
        # for output of conv in the standalone module
        standalone_prepare_count_check = {
            ns.call_module(torch.quantization.MinMaxObserver): 1
        }
        convert_count_check = {
            # quantizing input for conv
            ns.call_function(torch.quantize_per_tensor) : 1,
            ns.call_module(nnq.Conv2d) : 1,
            # dequantizing output of standalone module
            ns.call_method("dequantize") : 1,
        }
        standalone_convert_count_check = {
            # quantization of input happens in parent module
            # quantization of output happens in the quantized conv module
            ns.call_function(torch.quantize_per_tensor) : 0,
            ns.call_module(nnq.Conv2d): 1,
            # dequantization for output happens in parent module
            ns.call_method("dequantize") : 0,
        }
        self._test_standalone_module(
            interface_config,
            prepare_count_check,
            standalone_prepare_count_check,
            convert_count_check,
            standalone_convert_count_check)

    @skipIfNoFBGEMM
    def test_qconfig_none(self):
        class M(torch.nn.Module):
            def __init__(self):
                super(M, self).__init__()
                self.conv1 = nn.Conv2d(1, 1, 1)
                self.conv2 = nn.Conv2d(1, 1, 1)

            def forward(self, x):
                x = self.conv1(x)
                x = self.conv2(x)
                return x

        m = M().eval()
        qconfig_dict = {"": default_qconfig,
                        "module_name": [("conv2", None)]}
        m = prepare_fx(m, qconfig_dict)
        data = torch.randn(1, 1, 1, 1)
        m(data)
        m = convert_fx(m)
        m(data)
        # first conv is quantized, second conv is not quantized
        node_list = [
            ns.call_function(torch.quantize_per_tensor),
            ns.call_module(nnq.Conv2d),
            ns.call_method("dequantize"),
            ns.call_module(nn.Conv2d),
        ]
        self.checkGraphModuleNodes(m, expected_node_list=node_list)

    def test_qconfig_module_type(self):
        class M(torch.nn.Module):
            def __init__(self):
                super(M, self).__init__()
                self.conv1 = nn.Conv2d(1, 1, 1)
                self.conv2 = nn.Conv2d(1, 1, 1)

            def forward(self, x):
                x = self.conv1(x)
                x = self.conv2(x)
                return x

        m = M().eval()
        qconfig_dict = {"object_type": [(torch.nn.Conv2d, default_qconfig)]}
        m = prepare_fx(m, qconfig_dict)
        data = torch.randn(1, 1, 1, 1)
        m(data)
        m = convert_fx(m)
        m(data)
        # first conv is quantized, second conv is not quantized
        node_list = [
            ns.call_function(torch.quantize_per_tensor),
            ns.call_module(nnq.Conv2d),
            ns.call_module(nnq.Conv2d),
            ns.call_method("dequantize"),
        ]
        self.checkGraphModuleNodes(m, expected_node_list=node_list)

    def test_qconfig_function(self):
        class M(torch.nn.Module):
            def __init__(self):
                super(M, self).__init__()

            def forward(self, x, y):
                return x + y

        m = M().eval()
        qconfig_dict = {"object_type": [(operator.add, default_qconfig)]}
        m = prepare_fx(m, qconfig_dict)
        data = torch.randn(1, 1, 1, 1)
        m(data, data)
        m = convert_fx(m)
        m(data, data)
        # first conv is quantized, second conv is not quantized
        node_list = [
            ns.call_function(torch.quantize_per_tensor),
            ns.call_function(torch.ops.quantized.add),
            ns.call_method("dequantize"),
        ]
        self.checkGraphModuleNodes(m, expected_node_list=node_list)

    def test_qconfig_module_name_regex(self):
        class M(torch.nn.Module):
            def __init__(self):
                super(M, self).__init__()
                self.conv1 = nn.Conv2d(1, 1, 1)
                self.conv2 = nn.Conv2d(1, 1, 1)

            def forward(self, x):
                x = self.conv1(x)
                x = self.conv2(x)
                return x

        m = M().eval()
        qconfig_dict = {"module_name_regex": [("conv*", default_qconfig)]}
        m = prepare_fx(m, qconfig_dict)
        data = torch.randn(1, 1, 1, 1)
        m(data)
        m = convert_fx(m)
        m(data)
        # first conv is quantized, second conv is not quantized
        node_list = [
            ns.call_function(torch.quantize_per_tensor),
            ns.call_module(nnq.Conv2d),
            ns.call_module(nnq.Conv2d),
            ns.call_method("dequantize"),
        ]
        self.checkGraphModuleNodes(m, expected_node_list=node_list)

    def test_qconfig_precedence(self):
        class M(torch.nn.Module):
            def __init__(self):
                super(M, self).__init__()
                self.linear = nn.Linear(1, 1)
                self.conv = nn.Conv2d(1, 1, 1)
                self.module_conv1 = nn.Conv2d(1, 1, 1)
                self.module_conv2 = nn.Conv2d(1, 1, 1)

            def forward(self, x):
                # global
                x = self.linear(x)
                # global + object_type --> object_type
                x = self.conv(x)
                # global + object_type + module_name_regex --> module_name_regex
                x = self.module_conv1(x)
                # global + object_type + module_name_regex + module_name --> module_name
                x = self.module_conv2(x)
                return x

        m = M().eval()
        global_qconfig = default_qconfig
        object_type_qconfig = default_dynamic_qconfig
        module_name_regex_qconfig = float16_dynamic_qconfig
        module_name_qconfig = default_qat_qconfig
        qconfig_dict = {
            "": global_qconfig,
            "object_type": [(nn.Conv2d, object_type_qconfig)],
            "module_name_regex": [("module_conv*", module_name_regex_qconfig)],
            "module_name": [("module_conv2", module_name_qconfig)]}
        m = prepare_fx(m, qconfig_dict)
        self.assertEqual(m.linear.qconfig, global_qconfig)
        self.assertEqual(m.conv.qconfig, object_type_qconfig)
        self.assertEqual(m.module_conv1.qconfig, module_name_regex_qconfig)
        self.assertEqual(m.module_conv2.qconfig, module_name_qconfig)

    def test_remove_qconfig(self):
        class M(torch.nn.Module):
            def __init__(self):
                super().__init__()
                self.avg_pool = torch.nn.AvgPool2d(1)

            def forward(self, x):
                return self.avg_pool(x)

        m = M().eval()
        qconfig_dict = {'': default_qconfig}
        m = prepare_fx(m, qconfig_dict)
        data = torch.randn(1, 1, 1, 1)
        m(data)
        m = convert_fx(m)
        m(data)
        for name, module in m.named_modules():
            self.assertFalse(hasattr(module, 'qconfig'),
                             'qconfig is not removed for ' + name)

    def test_default_quant_after_none_qconfig(self):
        """ Make sure default quant is inserted properly"""
        class M(torch.nn.Module):
            def __init__(self):
                super().__init__()
                self.conv1 = torch.nn.Conv2d(1, 1, 1)
                self.conv2 = torch.nn.Conv2d(1, 1, 1)

            def forward(self, x):
                x = self.conv1(x)
                x = x.transpose(1, 2)
                x = self.conv2(x)

        m = M().eval()
        qconfig_dict = {
            "": default_qconfig,
            "module_name": [
                ("conv1", None)
            ]
        }
        m = prepare_fx(m, qconfig_dict)
        m = convert_fx(m)

    def test_qconfig_for_call_method(self):
        class Sub(torch.nn.Module):
            def __init__(self):
                super().__init__()
                self.conv = torch.nn.Conv2d(1, 1, 1)

            def forward(self, x):
                x = x.transpose(2, 3)
                x = self.conv(x)
                return x.transpose(2, 3)

        class M(torch.nn.Module):
            def __init__(self):
                super().__init__()
                self.sub = Sub()
                self.conv1 = torch.nn.Conv2d(1, 1, 1)
                self.conv2 = torch.nn.Conv2d(1, 1, 1)

            def forward(self, x):
                x = self.conv1(x)
                x = self.sub(x)
                x = self.conv2(x)
                return x.transpose(2, 3)

        qconfig_dict1 = {"": default_qconfig, "module_name": [("sub", None)]}
        # since sub is configured to have qconfig None, we should dequantize the output
        # of self.conv1 and quantize the input of self.conv2
        # dequantize after conv2 should happen after transpose since
        # it is configured with default_qconfig
        # nodes in Sub module instance is not quantized
        node_list1 = [
            ns.call_function(torch.quantize_per_tensor),
            ns.call_module(nnq.Conv2d),
            ns.call_method("dequantize"),
            ns.call_method("transpose"),
            ns.call_module(nn.Conv2d),
            ns.call_method("transpose"),
            ns.call_function(torch.quantize_per_tensor),
            ns.call_module(nnq.Conv2d),
            ns.call_method("transpose"),
            ns.call_method("dequantize")
        ]

        qconfig_dict2 = {"": None, "module_name": [("sub", default_qconfig)]}
        # Only nodes in Sub module instance are quantized
        # the first transpose is not quantized because the input is not quantized
        node_list2 = [
            ns.call_module(nn.Conv2d),
            ns.call_function(torch.quantize_per_tensor),
            ns.call_method("transpose"),
            ns.call_module(nnq.Conv2d),
            ns.call_method("transpose"),
            ns.call_method("dequantize"),
            ns.call_module(nn.Conv2d),
            ns.call_method("transpose"),
        ]

        for qconfig_dict, node_list in [
                (qconfig_dict1, node_list1),
                (qconfig_dict2, node_list2)
        ]:
            m = M().eval()
            m = prepare_fx(m, qconfig_dict)
            m(torch.randn(2, 1, 3, 3))
            m = convert_fx(m)
            self.checkGraphModuleNodes(m, expected_node_list=node_list)
            # make sure it runs
            m(torch.randn(2, 1, 3, 3))

    def test_qconfig_for_call_func(self):
        class Linear(torch.nn.Module):
            def __init__(self):
                super().__init__()
                self.w = torch.ones(5, 5)
                self.b = torch.zeros(5)

            def forward(self, x):
                return torch.nn.functional.linear(x, self.w, self.b)

        class M(torch.nn.Module):
            def __init__(self):
                super().__init__()
                self.mods1 = torch.nn.Sequential(
                    Linear(),
                    Linear()
                )
                self.mods2 = Linear()

            def forward(self, x):
                x = self.mods1(x)
                x = self.mods2(x)
                return x

        model = M().eval()
        qconfig_dict = {"": default_qconfig, "module_name": [("mods2", None)]}
        m = prepare_fx(model, qconfig_dict)
        m(torch.rand(5, 5))

        m = convert_fx(m)
        node_list = [
            ns.call_function(torch.quantize_per_tensor),
            ns.call_function(torch.ops.quantized.linear),
            ns.call_function(torch.ops.quantized.linear),
            ns.call_method('dequantize'),
            ns.call_function(torch.nn.functional.linear)
        ]
        self.checkGraphModuleNodes(m, expected_node_list=node_list)
        m(torch.rand(5, 5))

    def test_preserve_attributes(self):
        class M(torch.nn.Module):
            def __init__(self):
                super().__init__()
                self.conv = torch.nn.Conv2d(1, 1, 1)

            def forward(self, x):
                return self.conv(x)

        m = M()
        m.eval()
        m.preserved_attr = 3
        prepare_custom_config_dict = {
            "preserved_attributes": ["preserved_attr"]
        }
        m = prepare_fx(m, {"": default_qconfig}, prepare_custom_config_dict)

        def assertAttrPreserved(m):
            self.assertTrue(hasattr(m, "preserved_attr"))
            self.assertTrue(m.preserved_attr, 3)

        assertAttrPreserved(m)
        convert_custom_config_dict = {
            "preserved_attributes": ["preserved_attr"]
        }
        m = convert_fx(m, convert_custom_config_dict=convert_custom_config_dict)
        assertAttrPreserved(m)

    @skipIfNoFBGEMM
    def test_qat_and_script(self):
        model = LinearModelWithSubmodule().train()
        qengine = torch.backends.quantized.engine
        qconfig_dict = {'': torch.quantization.get_default_qat_qconfig(qengine)}
        model = prepare_qat_fx(model, qconfig_dict)

        # ensure scripting works
        scripted = torch.jit.script(model)
        # run one round to make sure model runs
        x = torch.randn(5, 5)
        scripted(x)
        FileCheck().check_count('FakeQuantize = prim::GetAttr[name="', 4, exactly=True) \
                   .run(scripted.graph)

        # disable fake_quant and observer
        for epoch in range(3):
            if epoch == 1:
                scripted.apply(torch.quantization.disable_observer)
            if epoch == 2:
                scripted.apply(torch.quantization.disable_fake_quant)

        # ensure the fake_quant and observer have been disabled.
        matches = ['.fake_quant_enabled', '.observer_enabled']
        for key, v in scripted.state_dict().items():
            if any(x in key for x in matches):
                self.assertEqual(v, torch.tensor([0], dtype=torch.uint8))

        # enable them back
        scripted.apply(torch.quantization.enable_fake_quant)
        scripted.apply(torch.quantization.enable_observer)
        for key, v in scripted.state_dict().items():
            if any(x in key for x in matches):
                self.assertEqual(v, torch.tensor([1], dtype=torch.uint8))

    @skipIfNoFBGEMM
    def test_save_observer_state_dict(self):
        orig = LinearModelWithSubmodule().eval()
        model = orig
        qconfig_dict = {'': torch.quantization.get_default_qconfig('fbgemm')}
        model = prepare_fx(model, qconfig_dict)

        # run it through input
        x = torch.randn(5, 5)
        model(x)

        quant = convert_fx(model)

        # save state_dict of model
        obs_dict = torch.quantization.get_observer_state_dict(model)
        b = io.BytesIO()
        torch.save(obs_dict, b)
        b.seek(0)

        # Load the stats into new model
        model_2 = orig
        model_2 = prepare_fx(model_2, qconfig_dict)

        loaded_dict = torch.load(b)
        torch.quantization.load_observer_state_dict(model_2, loaded_dict)

        quant_2 = convert_fx(model_2)

        # Verify that loaded state dict produces same results.
        self.assertEqual(quant(x), quant_2(x))

    @skipIfNoFBGEMM
    def test_custom_module_class(self):
        class CustomModule(torch.nn.Module):
            def __init__(self):
                super().__init__()
                self.linear = torch.nn.Linear(3, 3)

            def forward(self, x):
                return self.linear(x)

        class ObservedCustomModule(torch.nn.Module):
            def __init__(self, linear):
                super().__init__()
                self.linear = linear

            def forward(self, x):
                return self.linear(x)

            @classmethod
            def from_float(cls, float_module):
                assert hasattr(float_module, 'qconfig')
                observed = cls(float_module.linear)
                observed.qconfig = float_module.qconfig
                return observed

        class StaticQuantCustomModule(torch.nn.Module):
            def __init__(self, linear):
                super().__init__()
                self.linear = linear

            def forward(self, x):
                return self.linear(x)

            @classmethod
            def from_observed(cls, observed_module):
                assert hasattr(observed_module, 'qconfig')
                assert hasattr(observed_module, 'activation_post_process')
                observed_module.linear.activation_post_process = \
                    observed_module.activation_post_process
                quantized = cls(nnq.Linear.from_float(observed_module.linear))
                return quantized

        class DynamicQuantCustomModule(torch.nn.Module):
            def __init__(self, linear):
                super().__init__()
                self.linear = linear

            def forward(self, x):
                return self.linear(x)

            @classmethod
            def from_observed(cls, observed_module):
                assert hasattr(observed_module, 'qconfig')
                quantized = cls(nnqd.Linear.from_float(observed_module.linear))
                return quantized

        class M(torch.nn.Module):
            def __init__(self):
                super().__init__()
                self.linear = torch.nn.Linear(3, 3)
                self.custom = CustomModule()

            def forward(self, x):
                x = self.linear(x)
                x = self.custom(x)
                return x

        class RefM(torch.nn.Module):
            def __init__(self):
                super().__init__()
                self.linear1 = torch.nn.Linear(3, 3)
                self.linear2 = torch.nn.Linear(3, 3)

            def forward(self, x):
                x = self.linear1(x)
                x = self.linear2(x)
                return x

        data = torch.randn(3, 3)
        # instantiate M and RefM and align the parameters
        original_m = M().eval()
        original_ref_m = RefM().eval()
        original_ref_m.linear1.weight = torch.nn.Parameter(original_m.linear.weight.detach())
        original_ref_m.linear1.bias = torch.nn.Parameter(original_m.linear.bias.detach())
        original_ref_m.linear2.weight = torch.nn.Parameter(original_m.custom.linear.weight.detach())
        original_ref_m.linear2.bias = torch.nn.Parameter(original_m.custom.linear.bias.detach())

        test_configs = {
            "static": (default_qconfig, StaticQuantCustomModule, 3),
            "dynamic": (default_dynamic_qconfig, DynamicQuantCustomModule, 0)
        }

        for quant_type in [QuantType.DYNAMIC]:
            key = quant_type_to_str(quant_type)
            qconfig, quantized_module_class, num_observers = test_configs[key]
            qconfig_dict = {"": qconfig}
            if key == "static":
                prepare_custom_config_dict = {
                    "float_to_observed_custom_module_class": {
                        "static": {
                            CustomModule: ObservedCustomModule
                        }
                    }
                }
                convert_custom_config_dict = {
                    "observed_to_quantized_custom_module_class": {
                        "static": {
                            ObservedCustomModule: quantized_module_class
                        }
                    }
                }
            else:
                prepare_custom_config_dict = {
                    "non_traceable_module_class": [
                        CustomModule
                    ]
                }
                convert_custom_config_dict = {
                    "observed_to_quantized_custom_module_class": {
                        "dynamic": {
                            CustomModule: quantized_module_class
                        }
                    }
                }

            # check prepared model
            m = prepare_fx(
                original_m,
                qconfig_dict,
                prepare_custom_config_dict=prepare_custom_config_dict)
            # calibration
            m(data)
            # all activation observers are inserted in the top level module
            count_check = {
                ns.call_module(torch.quantization.MinMaxObserver): num_observers
            }
            self.checkGraphModuleNodes(m, expected_node_occurrence=count_check)

            # check converted/quantized model
            m = convert_fx(
                m,
                convert_custom_config_dict=convert_custom_config_dict)
            if quant_type == QuantType.STATIC:
                count_check = {
                    ns.call_function(torch.quantize_per_tensor) : 1,
                    ns.call_module(nnq.Linear) : 1,
                    ns.call_method('dequantize') : 1,
                }
                self.checkGraphModuleNodes(m, expected_node_occurrence=count_check)
            self.assertEqual(type(m.custom), quantized_module_class)
            res = m(data)

            # quantize the reference model
            ref_m = prepare_fx(original_ref_m, qconfig_dict)
            ref_m(data)
            ref_m = convert_fx(ref_m)
            ref_res = ref_m(data)
            self.assertEqual(res, ref_res)

    @skipIfNoFBGEMM
    def test_non_traceable_module(self):
        class NonTraceable(torch.nn.Module):
            def __init__(self):
                super().__init__()

            def forward(self, x):
                for k in x.keys():
                    print(x[k])
                return x

        class NonTraceable2(torch.nn.Module):
            def __init__(self):
                super().__init__()

            def forward(self, x):
                # data dependent control flow is not traceable
                for i in x:
                    print(i)
                return x

        class M(torch.nn.Module):
            def __init__(self):
                super().__init__()
                self.m1 = NonTraceable()
                self.m2 = NonTraceable2()

            def forward(self, x):
                x = self.m1(x)
                x = self.m2(x)
                return x

        m = M().eval()
        qconfig_dict = {"": default_qconfig}
        prepare_custom_config_dict = {
            "non_traceable_module_name": [
                "m1"
            ],
            "non_traceable_module_class": [
                NonTraceable2
            ]
        }
        m = prepare_fx(
            m, qconfig_dict,
            prepare_custom_config_dict=prepare_custom_config_dict)

        node_occurrence = {
            ns.call_module(NonTraceable) : 1,
            ns.call_module(NonTraceable2) : 1,
        }
        # make sure these modules are not traced
        self.checkGraphModuleNodes(m, expected_node_occurrence=node_occurrence)

    def test_prepared_model_deepcopy(self):
        """Ensures that copy.deepcopy works correctly on a prepared model.
        """
        class M(torch.nn.Module):
            def __init__(self):
                super().__init__()
                self.conv = torch.nn.Conv2d(1, 1, 1)
                self._foobar = 'foobar'
                self.foobar2 = 'foobar2'

            def forward(self, x):
                x = self.conv(x)
                return x

        m = M()
        m.eval()
        qconfig_dict = {'': torch.quantization.default_qconfig}
        prepared = prepare_fx(m, qconfig_dict)
        # calibrate
        prepared(torch.randn(4, 1, 4, 4))
        # copy
        prepared_copy = copy.deepcopy(prepared)
        # quantize, should run with no errors
        quantized = convert_fx(prepared_copy)

    def test_dequantize(self):
        r""" Test to make sure dequantize node are placed before
        non-quantizable node
        """
        class M(torch.nn.Module):
            def __init__(self):
                super().__init__()
                self.conv = torch.nn.Conv2d(1, 1, 1)
                self.act = torch.nn.GELU()

            def forward(self, x):
                x = self.conv(x)
                return self.act(x)

        data = torch.rand(5, 1, 3, 3, dtype=torch.float)
        for quant_type in self.static_quant_types:
            node_list = [
                ns.call_module(nnq.Conv2d),
                ns.call_method("dequantize"),
                ns.call_module(nn.GELU),
            ]
            self.checkGraphModeFxOp(
                M().eval(), (data,), quant_type, expected_node_list=node_list)

    def test_sequential(self):
        class M(torch.nn.Module):
            def __init__(self):
                super().__init__()
                self.convs = torch.nn.Sequential(
                    torch.nn.Conv2d(1, 1, 1),
                    torch.nn.Conv2d(1, 1, 1)
                )

            def forward(self, x):
                x = self.convs(x)
                return x

        data = torch.rand(5, 1, 3, 3, dtype=torch.float)
        for quant_type in self.static_quant_types:
            node_list = [
                ns.call_module(nnq.Conv2d),
                ns.call_module(nnq.Conv2d),
            ]
            self.checkGraphModeFxOp(
                M().eval(), (data,), quant_type, expected_node_list=node_list)

    def _test_quantized_inputs_outputs(
            self, prepare_custom_config_dict, prepare_count_check,
            convert_count_check):
        """
        Test the option to have inputs and outputs of the graph quantized
        """
        class M(torch.nn.Module):
            def __init__(self):
                super().__init__()
                self.conv1 = torch.nn.Conv2d(1, 1, 1)
                self.conv2 = torch.nn.Conv2d(1, 1, 1)

            def forward(self, x):
                x = self.conv1(x)
                x = self.conv2(x)
                return x

        # quantized input, quantized output
        m = M()
        qconfig_dict = {'': torch.quantization.default_qconfig}
        m.eval()
        mp = torch.quantization.quantize_fx.prepare_fx(
            m, qconfig_dict,
            prepare_custom_config_dict=prepare_custom_config_dict)
        self.checkGraphModuleNodes(mp, expected_node_occurrence=prepare_count_check)
        mp(torch.randn(1, 1, 4, 4))
        mq = torch.quantization.quantize_fx.convert_fx(mp)
        self.checkGraphModuleNodes(mq, expected_node_occurrence=convert_count_check)

    def test_quantized_input_quantized_output(self):
        prepare_custom_config_dict = {
            'input_quantized_idxs': [0], 'output_quantized_idxs': [0]}
        prepare_count_check = {
            ns.call_module(torch.quantization.MinMaxObserver): 2,
        }
        convert_count_check = {
            ns.call_function(torch.quantize_per_tensor): 0,
            ns.call_method('dequantize'): 0,
        }
        self._test_quantized_inputs_outputs(
            prepare_custom_config_dict, prepare_count_check, convert_count_check)

    def test_fp32_input_quantized_output(self):
        prepare_custom_config_dict = {
            'output_quantized_idxs': [0]}
        prepare_count_check = {
            ns.call_module(torch.quantization.MinMaxObserver): 3,
        }
        convert_count_check = {
            ns.call_function(torch.quantize_per_tensor): 1,
            ns.call_method('dequantize'): 0,
        }
        self._test_quantized_inputs_outputs(
            prepare_custom_config_dict, prepare_count_check, convert_count_check)

    def test_quantized_input_fp32_output(self):
        prepare_custom_config_dict = {
            'input_quantized_idxs': [0]}
        prepare_count_check = {
            ns.call_module(torch.quantization.MinMaxObserver): 2,
        }
        convert_count_check = {
            ns.call_function(torch.quantize_per_tensor): 0,
            ns.call_method('dequantize'): 1,
        }
        self._test_quantized_inputs_outputs(
            prepare_custom_config_dict, prepare_count_check, convert_count_check)

    def test_fp32_input_fp32_output(self):
        prepare_custom_config_dict = {}
        prepare_count_check = {
            ns.call_module(torch.quantization.MinMaxObserver): 3,
        }
        convert_count_check = {
            ns.call_function(torch.quantize_per_tensor): 1,
            ns.call_method('dequantize'): 1,
        }
        self._test_quantized_inputs_outputs(
            prepare_custom_config_dict, prepare_count_check, convert_count_check)

    @skipIfNoFBGEMM
    def test_convtranspose_per_channel_fails_early(self):
        r"""
        Verifies that attempting to quantize a ConvTranspose module with per-Channel
        weight observers fails in the prepare step, as opposed to the convert step.
        """
        m = torch.nn.Sequential(torch.nn.ConvTranspose2d(1, 1, 1))
        m.eval()
        qconfig_dict = {'': torch.quantization.get_default_qconfig('fbgemm')}
        with self.assertRaises(AssertionError) as context:
            mp = prepare_fx(m, qconfig_dict)
        self.assertTrue(
            str(context.exception) ==
            'Per channel weight observer is not supported yet for ConvTranspose{n}d.')

    @skipIfNoFBGEMM
    def test_qparams_buffers(self):
        class Linear(torch.nn.Module):
            def __init__(self):
                super().__init__()
                self.w = torch.ones(5, 5)
                self.b = torch.zeros(5)

            def forward(self, x):
                return torch.nn.functional.linear(x, self.w, self.b)

        class M(torch.nn.Module):
            def __init__(self):
                super().__init__()
                self.mods1 = torch.nn.Sequential(
                    Linear(),
                    Linear()
                )
                self.mods2 = Linear()

            def forward(self, x):
                x = self.mods1(x)
                x = self.mods2(x)
                return x

        model = M().eval()
        qconfig_dict = {"": default_qconfig}
        m = prepare_fx(model, qconfig_dict)
        m(torch.rand(5, 5))
        m = convert_fx(m)
        keys = m.state_dict().keys()
        quant_scale_count = quant_zero_point = scale_count = zero_point_count = 0
        for k in keys:
            if 'input_scale' in k:
                quant_scale_count = quant_scale_count + 1
            elif 'input_zero_point' in k:
                quant_zero_point = quant_zero_point + 1
            elif 'scale' in k:
                scale_count = scale_count + 1
            elif 'zero_point' in k:
                zero_point_count = zero_point_count + 1

        # Expect each quantized linear op to have a scale and zero point
        self.assertTrue(scale_count == 3, "Expect each quantized linear op to have a scale in state_dict")
        self.assertTrue(zero_point_count == 3, "Expect each quantized linear op to have a zero_point in state_dict")
        # ensure it runs
        m(torch.rand(5, 5))
        # ensure it is scriptable
        scripted = torch.jit.script(m)
        scripted_keys = scripted.state_dict().keys()
        scripted.mods1_0_packed_weight_0 = m.state_dict()["mods1_0_packed_weight_0"]
        non_packed_weight_keys = [key for key in keys if "_packed_weight" not in key]
        self.assertTrue(
            set(scripted_keys) == set(non_packed_weight_keys),
            "Expected the scripted model to preserve the state_dict for non-packed weight attributes")
        for attr_name in [
                "mods1_0_input_scale_0", "mods1_0_input_zero_point_0",
                "mods1_0_scale_0", "mods1_0_zero_point_0",
                "mods1_1_scale_0", "mods1_1_zero_point_0",
                "mods2_scale_0", "mods2_zero_point_0"]:
            self.assertTrue(hasattr(m, attr_name))

    @skipIfNoFBGEMM
    def test_packed_weight_fused_op(self):
        class Linear(torch.nn.Module):
            def __init__(self):
                super().__init__()
                self.w = torch.ones(5, 5)
                self.b = torch.zeros(5)

            def forward(self, x):
                return F.linear(x, self.w, self.b)

        class M(torch.nn.Module):
            def __init__(self):
                super().__init__()
                self.mods1 = torch.nn.Sequential(
                    Linear(),
                    Linear()
                )
                self.mods2 = Linear()
                self.relu = F.relu

            def forward(self, x):
                x = self.mods1(x)
                x = self.mods2(x)
                x = self.relu(x)
                return x

        model = M().eval()
        qconfig_dict = {"": default_qconfig}
        m = prepare_fx(model, qconfig_dict)
        m(torch.rand(5, 5))
        m = convert_fx(m)
        assert hasattr(m, "mods1_0_packed_weight_0")
        assert hasattr(m, "mods1_1_packed_weight_0")
        assert hasattr(m, "mods2_packed_weight_0")

    def test_mul_add_fp16_config(self):
        class Linear(torch.nn.Module):
            def __init__(self):
                super().__init__()
                self.w = torch.ones(5, 5)
                self.b = torch.zeros(5)

            def forward(self, x):
                return torch.nn.functional.linear(x, self.w, self.b)

        class M(torch.nn.Module):
            def __init__(self):
                super().__init__()
                self.mods1 = torch.nn.Sequential(
                    Linear(),
                    Linear()
                )
                self.mods2 = Linear()

            def forward(self, x):
                x = x * 5
                x = x + 5
                x = self.mods1(x)
                x = self.mods2(x)
                return x
        model = M().eval()
        qconfig_dict = {"": float16_dynamic_qconfig}
        m = prepare_fx(model, qconfig_dict)
        m = convert_fx(m)
        # make sure it runs
        m(torch.randn(5, 5))

    def test_getattr_with_nontensor_result(self):
        """
        Verifies that binary ops get quantized correctly if some
        of the args are nodes but not Tensors, such as an `x.ndim`
        pattern.
        """
        class M1(torch.nn.Module):
            def __init__(self):
                super().__init__()

            def forward(self, x):
                dims = x.ndim
                dims_sub = dims - 1
                dims_sub2 = dims_sub - 1
                x = torch.add(x, dims_sub2)
                return x

        class M2(torch.nn.Module):
            def __init__(self):
                super().__init__()

            def forward(self, x):
                dims = x.ndim
                dims_sub = dims - 2
                mul = [1] * dims_sub
                dims_list = [-1, x.size(1)] + mul
                x = x.view(dims_list)
                return x

        class M3(torch.nn.Module):
            def forward(self, x):
                shape = x.shape
                x = x.view(shape)
                return x

        for cls in (M1, M2, M3):
            m = cls().eval()
            m(torch.rand(4, 4, 4, 4))
            qconfig_dict = {'': torch.quantization.default_qconfig}
            mp = prepare_fx(m, qconfig_dict)
            mp(torch.rand(4, 4, 4, 4))
            mc = convert_fx(mp)

    def test_assert_on_size_after_quant_layer(self):
        """
        Verifies that calculating a size of a quantized tensor works
        correctly in quantization passes.
        """
        class M(torch.nn.Module):
            def __init__(self):
                super().__init__()
                self.conv1 = nn.Conv2d(1, 1, 1)

            def forward(self, x):
                x = self.conv1(x)
                torch._assert(x.size(1) == 1, 'foobar')
                return x

        m = M().eval()
        m(torch.rand(4, 1, 4, 4))
        qconfig_dict = {'': torch.quantization.default_qconfig}
        mp = prepare_fx(m, qconfig_dict)
        mp(torch.rand(4, 1, 4, 4))
        mc = convert_fx(mp)
        mc(torch.rand(4, 1, 4, 4))

    def test_fp32_sum(self):
        """
        Verifies that fp32 sum works correctly if it's before or after
        quantized layers.
        """
        class M1(torch.nn.Module):
            def __init__(self):
                super().__init__()
                self.conv1 = nn.Conv2d(1, 1, 1)

            def forward(self, x):
                x = self.conv1(x)
                x = torch.stack([x])
                x = torch.sum(x)
                return x

        class M2(torch.nn.Module):
            def __init__(self):
                super().__init__()
                self.conv1 = nn.Conv2d(1, 1, 1)
                self.conv2 = nn.Conv2d(1, 1, 1)

            def forward(self, x):
                x = self.conv1(x)
                x1 = torch.stack([x])
                x1 = torch.sum(x1, dim=0)
                x2 = self.conv2(x1)
                return x2

        for cls in (M1, M2):
            m = cls().eval()
            m(torch.rand(4, 1, 4, 4))
            qconfig_dict = {'': torch.quantization.default_qconfig}
            mp = prepare_fx(m, qconfig_dict)
            mp(torch.rand(4, 1, 4, 4))
            mc = convert_fx(mp)
            mc(torch.rand(4, 1, 4, 4))

    def test_fusion_pattern_unquantized(self):
        """
        Ensure that leaving a possible fusion pattern of multiple nodes
        unquantized runs through the APIs without errors.
        """
        class Child(torch.nn.Module):
            def __init__(self):
                super().__init__()
                self.relu = nn.ReLU()

            def forward(self, x):
                x = torch.add(x, 1.0)
                x = torch.nn.functional.relu(x)
                return x

        class Parent(torch.nn.Module):
            def __init__(self):
                super().__init__()
                self.child = Child()
                self.conv = nn.Conv2d(1, 1, 1)

            def forward(self, x):
                x = self.child(x)
                x = self.conv(x)
                return x

        m = Parent().eval()
        qconfig_dict = {
            '': torch.quantization.default_qconfig,
            'module_name': [
                ('child', None),
            ],
        }
        mp = prepare_fx(m, qconfig_dict)
        mp(torch.rand(1, 1, 1, 1))
        mc = convert_fx(mp)

    def test_state_dict(self):
        """ Make sure packed params appear in state_dict
        """

        # test linear packed weight
        class M1(torch.nn.Module):
            def __init__(self):
                super().__init__()
                self.w = torch.rand(4, 30)
                self.b = torch.rand(4)

            def forward(self, x):
                return F.linear(x, self.w, self.b)

        m = M1().eval()
        qconfig_dict = {"": default_qconfig}
        m = prepare_fx(m, qconfig_dict)
        m = convert_fx(m)
        state_dict = m.state_dict()
        self.assertTrue("_packed_weight_0" in state_dict)

        # test conv packed weight
        class M2(torch.nn.Module):
            def __init__(self):
                super().__init__()
                self.w = torch.rand(3, 3, 3, 3)
                self.b = torch.rand(3)
                self.stride = (1, 1)
                self.padding = (0, 0)
                self.dilation = (1, 1)
                self.groups = 1

            def forward(self, x):
                return F.conv2d(x, self.w, self.b, self.stride, self.padding, self.dilation, self.groups)

        m = M2().eval()
        qconfig_dict = {"": default_qconfig}
        m = prepare_fx(m, qconfig_dict)
        m = convert_fx(m)
        state_dict = m.state_dict()
        self.assertTrue("_packed_weight_0" in state_dict)

        # test load
        ref_weight, ref_bias = torch.ops.quantized.conv2d_unpack(state_dict["_packed_weight_0"])
        data = torch.rand(1, 3, 5, 5)
        ref_res = m(data)
        m = M2().eval()
        m = prepare_fx(m, qconfig_dict)
        m = convert_fx(m)
        res = m(data)
        weight, bias = m._packed_weight_0.unpack()
        # check that random model weight/bias does not match ref weight/bias
        self.assertNotEqual(weight, ref_weight)
        self.assertNotEqual(bias, ref_bias)
        self.assertNotEqual(res, ref_res)
        m.load_state_dict(state_dict)

        def checkModel(m, data, ref_weight, ref_bias, ref_res):
            res = m(data)
            weight, bias = m._packed_weight_0.unpack()
            # check that weight/bias matches after load the state_dict
            self.assertEqual(weight, ref_weight)
            self.assertEqual(bias, ref_bias)
            self.assertEqual(res, ref_res)

        checkModel(m, data, ref_weight, ref_bias, ref_res)

        # Test save to disk and load back
        m = M2().eval()
        m = prepare_fx(m, qconfig_dict)
        m = convert_fx(m)
        m.load_state_dict(state_dict)
        with TemporaryFileName() as fname:
            torch.save(m.state_dict(), fname)
            m.load_state_dict(torch.load(fname))

        checkModel(m, data, ref_weight, ref_bias, ref_res)

    def test_preserve_qconfig(self):
        """
        Test to make sure the temporary config option to preserve qconfig attributes
        in the model works
        """
        class Linear(torch.nn.Module):
            def __init__(self):
                super().__init__()
                self.w = torch.ones(5, 5)
                self.b = torch.zeros(5)

            def forward(self, x):
                return torch.nn.functional.linear(x, self.w, self.b)

        class M(torch.nn.Module):
            def __init__(self):
                super().__init__()
                self.mods1 = torch.nn.Sequential(
                    Linear(),
                    Linear()
                )
                self.mods2 = torch.nn.Sigmoid()

            def forward(self, x):
                x = self.mods1(x)
                x = self.mods2(x)
                return x

        model = M().eval()
        qconfig_dict = {
            "object_type": [
                (torch.nn.functional.linear, float16_dynamic_qconfig),
            ],
        }
        m = prepare_fx(model, qconfig_dict)
        m(torch.rand(5, 5))
        m = convert_fx(m, _remove_qconfig=False)

        self.assertTrue(hasattr(m.mods2, 'qconfig'))

    def test_not_used(self):
        """ Test quantizing a not used value"""

        class M(torch.nn.Module):
            def __init__(self):
                super().__init__()

            def forward(self, x):
                x = x + x
                x.sigmoid_()
                return x

        m = M().eval()
        qconfig_dict = {"": float16_static_qconfig}
        # make sure quantization runs
        m = prepare_fx(m, qconfig_dict)
        m = convert_fx(m)

    def test_qparams_fqn(self):
        """ Test that the FQN of input_scale/zero_point is set
        to that of first linear use. """
        class Linear(torch.nn.Module):
            def __init__(self):
                super().__init__()
                self.w = torch.ones(5, 5)
                self.b = torch.zeros(5)

            def forward(self, x):
                return torch.nn.functional.linear(x, self.w, self.b)

        class M(torch.nn.Module):
            def __init__(self):
                super().__init__()
                self.mods1 = torch.nn.Sequential(
                    Linear(),
                    Linear()
                )

            def forward(self, x):
                x = torch.cat((x,), 1)
                tmp = x.size()
                x = self.mods1(x)
                y = x * tmp[0]
                return y

        model = M().eval()
        qconfig_dict = {
            "": None,
            "object_type": [
                (torch.nn.functional.linear, default_qconfig),
                (torch.nn.functional.relu, default_qconfig),
            ],
        }
        m = prepare_fx(model, qconfig_dict)
        m(torch.rand(5, 5))
        m = convert_fx(m)
        keys = m.state_dict().keys()
        m(torch.randn(5, 5))
        for attr_name in [
                "mods1_0_input_scale_0", "mods1_0_input_zero_point_0",
                "mods1_0_scale_0", "mods1_0_zero_point_0",
                "mods1_1_scale_0", "mods1_1_zero_point_0"]:
            self.assertTrue(hasattr(m, attr_name))

    def test_no_obs_between_unmatched_node_and_copy_node(self):
        """
        Verifies that an observer is not inserted between an unmatched
        node and a node matched to CopyNodeQuantizeHandler.  This is done
        because observers require activations to be Tensors, and there is
        no guarantee that an output of an unmatched node is a Tensor.
        """

        class M(nn.Module):
            def __init__(self):
                super().__init__()
                self.relu = nn.ReLU()

            def forward(self, x):
                x = _user_func_with_complex_return_type(x)
                x1 = x[0] + 1
                return x1, x[1]

        m = M().eval()

        qconfig_dict = {'': torch.quantization.default_qconfig}
        mp = prepare_fx(m, qconfig_dict)
        # if an observer is inserted after _user_func_with_complex_return_type,
        # the following call will fail
        mp(torch.randn(4, 4, 4, 4))
        mc = convert_fx(mp)
        mc(torch.randn(4, 4, 4, 4))

    def test_fold_quant_dequant(self):
        """ Test that the sequence of quant-dequant nodes in the
            graph, get folded and we erase the extra dequant nodes.
        """
        class M(torch.nn.Module):
            def __init__(self):
                super().__init__()
                self.w = torch.ones(5, 5)
                self.b = torch.zeros(5)

            def forward(self, x):
                x = torch.cat((x,), 1)
                tmp = x.size()
                x = torch.nn.functional.linear(x, self.w, self.b)
                y = x * tmp[0]
                return y

        model = M().eval()
        qconfig_dict = {
            "": None,
            "object_type": [
                (torch.nn.functional.linear, default_qconfig),
            ],
        }
        m = prepare_fx(model, qconfig_dict)
        m(torch.rand(5, 5))
        m = convert_fx(m)
        keys = m.state_dict().keys()
        m(torch.randn(5, 5))
        dequant = 0
        quant = 0
        for n in m.graph.nodes:
            if n.op == "call_method" and n.target == "dequantize":
                dequant = dequant + 1
            if n.op == "call_function" and n.target == torch.quantize_per_tensor:
                quant = quant + 1
        self.assertEqual(dequant, 1)
        self.assertEqual(quant, 1)

    def test_quant_output_always_observed(self):
        """
        If the output is hardcoded to be quantized, ensure that
        there is always an observer, even if the last non-output node is not
        quantizeable.
        """
        qconfig_dict = {'': torch.quantization.get_default_qat_qconfig('fbgemm')}
        prepare_custom_config_dict = {'output_quantized_idxs': [0]}
        data = (torch.randn(4, 1, 4, 4),)

        # non-quantizeable node, quantized output
        class M1(torch.nn.Module):
            def __init__(self):
                super().__init__()
                self.identity = torch.nn.Identity()

            def forward(self, x):
                x = self.identity(x)
                return x

        m1 = M1()
        self.checkGraphModeFxOp(
            m1, data, QuantType.QAT,
            prepare_expected_node_occurrence={
                ns.call_module(torch.quantization.FakeQuantize): 1,
            },
            expected_node_occurrence={
                ns.call_function(torch.quantize_per_tensor): 1,
            },
            prepare_custom_config_dict=prepare_custom_config_dict,
            print_debug_info=True)

        # quantizeable node, quantized output
        class M2(torch.nn.Module):
            def __init__(self):
                super().__init__()
                self.conv = torch.nn.Conv2d(1, 1, 1)

            def forward(self, x):
                x = self.conv(x)
                return x

        m2 = M2()
        self.checkGraphModeFxOp(
            m2, data, QuantType.QAT,
            prepare_expected_node_occurrence={
                # one for weights, one for activations
                ns.call_module(torch.quantization.FakeQuantize): 2,
            },
            expected_node_occurrence={
                ns.call_function(torch.quantize_per_tensor): 1,
            },
            prepare_custom_config_dict=prepare_custom_config_dict,
            print_debug_info=True)

        # quantizeable node, quantized dictionary output
        class M3(torch.nn.Module):
            def __init__(self):
                super().__init__()
                self.conv = torch.nn.Conv2d(1, 1, 1)

            def forward(self, x):
                x = self.conv(x)
                return {"output": x}

        m3 = M3()
        self.checkGraphModeFxOp(
            m3, data, QuantType.QAT,
            prepare_expected_node_occurrence={
                # one for weights, one for activations
                ns.call_module(torch.quantization.FakeQuantize): 2,
            },
            expected_node_occurrence={
                ns.call_function(torch.quantize_per_tensor): 1,
            },
            prepare_custom_config_dict=prepare_custom_config_dict)

<<<<<<< HEAD
=======
    def test_deepcopy_preserve_attributes(self):
        class M(torch.nn.Module):
            def __init__(self):
                super().__init__()
                self.attr = 3

            def forward(self, x):
                return x

        m = M().eval()
        m = prepare_fx(m, {"": default_qconfig}, prepare_custom_config_dict={"preserved_attributes": ["attr"]})
        self.assertTrue(hasattr(m, "attr"))
        m2 = copy.deepcopy(m)
        self.assertTrue(hasattr(m2, "attr"))
        m = convert_fx(m, convert_custom_config_dict={"preserved_attributes": ["attr"]})
        self.assertTrue(hasattr(m, "attr"))
        m2 = copy.deepcopy(m)
        self.assertTrue(hasattr(m2, "attr"))

>>>>>>> 9f77456f
@skipIfNoFBGEMM
class TestQuantizeFxOps(QuantizationTestCase):
    """Unit tests for individual ops
    """
    @skipIfNoFBGEMM
    def test_linear_module(self):
        class ModuleLinear(torch.nn.Module):
            def __init__(self, has_relu=False, f_relu=False):
                super(ModuleLinear, self).__init__()
                self.linear = torch.nn.Linear(30, 4).float()
                if has_relu:
                    if f_relu:
                        self.relu = F.relu
                    else:
                        self.relu = torch.nn.ReLU()
                else:
                    self.relu = torch.nn.Identity()

            def forward(self, x):
                return self.relu(self.linear(x))

        data = (torch.rand((1, 30), dtype=torch.float),)
        options = itertools.product(
            [ModuleLinear(has_relu=False)],
            self.all_quant_types)
        quantized_nodes = {
            # quant_type:
            QuantType.DYNAMIC: ns.call_module(nnqd.Linear),
            QuantType.STATIC: ns.call_module(nnq.Linear),
            # note that we are checking the final result
            QuantType.QAT: ns.call_module(nnq.Linear),
        }
        for model, quant_type in options:
            self.checkGraphModeFxOp(
                model, data, quant_type, quantized_nodes[quant_type])

        for f_relu, quant_type in itertools.product([True, False], [QuantType.STATIC, QuantType.QAT]):
            for model, quantized_node in [
                    (ModuleLinear(has_relu=True, f_relu=f_relu), ns.call_module(nniq.LinearReLU))]:
                self.checkGraphModeFxOp(model, data, quant_type, quantized_node)

    @skipIfNoFBGEMM
    def test_functional_linear(self):
        class FuncLinear(torch.nn.Module):
            def __init__(self, use_bias, has_relu, f_relu):
                super(FuncLinear, self).__init__()
                self.w = torch.randn(4, 30)
                self.b = torch.randn(4)
                self.use_bias = use_bias
                if has_relu:
                    if f_relu:
                        self.relu = F.relu
                    else:
                        self.relu = torch.nn.ReLU()
                else:
                    self.relu = torch.nn.Identity()

            def forward(self, x):
                if self.use_bias:
                    x = F.linear(x, self.w, self.b)
                else:
                    x = F.linear(x, self.w)
                x = self.relu(x)
                return x

        data = (torch.rand((1, 30), dtype=torch.float),)
        quant_type_to_prepare_expected_node_occurrence = {
            QuantType.DYNAMIC: {},
            # There should be 3 observers: after input, weight and activation.
            QuantType.STATIC: {
                ns.call_module(torch.quantization.HistogramObserver): 2,
                ns.call_module(torch.quantization.PerChannelMinMaxObserver): 1,
            },
            # There should be 3 observers: after input, weight and activation.
            QuantType.QAT: {
                ns.call_module(torch.quantization.FakeQuantize): 3,
            },
        }
        quant_type_to_qlinear_fun = {
            QuantType.DYNAMIC: ns.call_function(torch.ops.quantized.linear_dynamic),
            QuantType.STATIC: ns.call_function(torch.ops.quantized.linear),
            QuantType.QAT: ns.call_function(torch.ops.quantized.linear),
        }
        quant_type_to_qlinear_relu_fun = {
            # we don't have linear_relu_dynamic
            QuantType.DYNAMIC: ns.call_function(torch.ops.quantized.linear_dynamic),
            QuantType.STATIC: ns.call_function(torch.ops.quantized.linear_relu),
            QuantType.QAT: ns.call_function(torch.ops.quantized.linear_relu),
        }

        options = itertools.product(
            self.all_quant_types,
            (True, False),  # use_bias
            (True, False),  # has_relu
            (True, False),  # functional relu
        )
        for quant_type, use_bias, has_relu, f_relu in options:
            model = FuncLinear(use_bias, has_relu, f_relu)
            if has_relu:
                qlinear_fun = quant_type_to_qlinear_relu_fun[quant_type]
            else:
                qlinear_fun = quant_type_to_qlinear_fun[quant_type]

            convert_node_occurrence = {
                ns.call_function(torch.quantize_per_tensor): 1 if quant_type != QuantType.DYNAMIC else 0,
                qlinear_fun: 1,
                ns.call_method("dequantize"): 1 if quant_type != QuantType.DYNAMIC else 0
            }
            prepare_expected_node_occurrence = \
                quant_type_to_prepare_expected_node_occurrence[quant_type]
            self.checkGraphModeFxOp(
                model, data, quant_type, qlinear_fun,
                prepare_expected_node_occurrence=prepare_expected_node_occurrence,
                expected_node_occurrence=convert_node_occurrence)

    def test_linear_dynamic_fp16(self):
        class FuncLinear(torch.nn.Module):
            def __init__(self, use_bias, has_relu, f_relu):
                super(FuncLinear, self).__init__()
                self.w = torch.randn(4, 30)
                self.b = torch.randn(4)
                self.use_bias = use_bias
                if has_relu:
                    if f_relu:
                        self.relu = F.relu
                    else:
                        self.relu = torch.nn.ReLU()
                else:
                    self.relu = torch.nn.Identity()

            def forward(self, x):
                if self.use_bias:
                    x = F.linear(x, self.w, self.b)
                else:
                    x = F.linear(x, self.w)
                x = self.relu(x)
                return x

        data = (torch.rand((1, 30), dtype=torch.float),)
        options = itertools.product(
            (True, False),  # use_bias
            (True, False),  # has_relu
            (True, False),  # functional relu
            (True, False),  # is_reference
        )
        for use_bias, has_relu, f_relu, is_reference in options:
            model = FuncLinear(use_bias, has_relu, f_relu)
            if is_reference:
                qlinear_fun = ns.call_function(torch.nn.functional.linear)
            else:
                qlinear_fun = ns.call_function(torch.ops.quantized.linear_dynamic_fp16)
            prepare_node_occurrence = {
                # weight
                ns.call_module(torch.quantization.PlaceholderObserver): 1
            }
            convert_node_occurrence = {
                qlinear_fun: 1,
                # weight
                ns.call_method("to"): 1 if is_reference else 0
            }
            self.checkGraphModeFxOp(
                model, data, QuantType.DYNAMIC, qlinear_fun,
                is_reference=is_reference,
                custom_qconfig_dict={"": float16_dynamic_qconfig},
                prepare_expected_node_occurrence=prepare_node_occurrence,
                expected_node_occurrence=convert_node_occurrence)

    def test_linear_static_fp16(self):
        class FuncLinear(torch.nn.Module):
            def __init__(self, use_bias, has_relu, f_relu):
                super(FuncLinear, self).__init__()
                self.w = torch.randn(4, 30)
                self.b = torch.randn(4)
                self.use_bias = use_bias
                if has_relu:
                    if f_relu:
                        self.relu = F.relu
                    else:
                        self.relu = torch.nn.ReLU()
                else:
                    self.relu = torch.nn.Identity()

            def forward(self, x):
                if self.use_bias:
                    x = F.linear(x, self.w, self.b)
                else:
                    x = F.linear(x, self.w)
                x = self.relu(x)
                return x

        data = (torch.rand((1, 30), dtype=torch.float),)
        options = itertools.product(
            (True, False),  # use_bias
            (True, False),  # has_relu
            (True, False),  # functional relu
            (True, False),  # is_reference
        )
        for use_bias, has_relu, f_relu, is_reference in options:
            model = FuncLinear(use_bias, has_relu, f_relu)
            linear_fun = ns.call_function(torch.nn.functional.linear)
            prepare_node_occurrence = {
                # activation, weight, bias and output
                ns.call_module(torch.quantization.PlaceholderObserver): 3 + int(use_bias)
            }
            convert_node_occurrence = {
                # we don't support static fp16 ops, so the linear functino
                # is unfused
                linear_fun: 1,
                # activation, weight, bias and output
                ns.call_method("to"): 3 + int(use_bias),
                # TODO: because CopyNode is not handled properly currently, there is
                # a dequantize that is missing, will need to fix and
                # remove (- int(not has relu))
                ns.call_method("dequantize"): 3 + int(use_bias) - int(not has_relu)
            }
            self.checkGraphModeFxOp(
                model, data, QuantType.DYNAMIC, linear_fun,
                is_reference=is_reference,
                custom_qconfig_dict={"": float16_static_qconfig},
                prepare_expected_node_occurrence=prepare_node_occurrence,
                expected_node_occurrence=convert_node_occurrence)

    @skipIfNoFBGEMM
    def test_conv_module(self):
        conv_module = {1 : torch.nn.Conv1d, 2 : torch.nn.Conv2d, 3 : torch.nn.Conv3d}

        class ConvWrapper(torch.nn.Module):
            def __init__(self, dim):
                super(ConvWrapper, self).__init__()
                self.conv = conv_module[dim](3, 3, 3).float()

            def forward(self, x):
                return self.conv(x)

        options = itertools.product([1, 2, 3], self.static_quant_types)
        quantized_nodes = {
            # dim
            1: ns.call_module(nnq.Conv1d),
            2: ns.call_module(nnq.Conv2d),
            3: ns.call_module(nnq.Conv3d),
        }
        for dim, quant_type in options:
            model = self.checkGraphModeFxOp(
                ConvWrapper(dim), self.img_data_dict[dim], quant_type,
                quantized_nodes[dim])

    @skipIfNoFBGEMM
    def test_functional_conv(self):
        """ Test for function conv and functional conv + relu
        """
        convs = {
            1: torch.nn.functional.conv1d,
            2: torch.nn.functional.conv2d,
            3: torch.nn.functional.conv3d,
        }

        class FuncConv(torch.nn.Module):
            def __init__(self, dim, use_bias, has_relu, f_relu):
                super().__init__()
                self.dim = dim
                self.w = torch.randn(tuple([3] * (dim + 2)))
                self.b = torch.randn(3) if use_bias else None
                self.stride = tuple([1] * dim)
                self.padding = tuple([0] * dim)
                self.dilation = tuple([1] * dim)
                self.groups = 1
                self.use_bias = use_bias
                if has_relu:
                    if f_relu:
                        self.relu = F.relu
                    else:
                        self.relu = torch.nn.ReLU()
                else:
                    self.relu = torch.nn.Identity()

            def forward(self, x):
                x = convs[self.dim](x, self.w, self.b, self.stride, self.padding, self.dilation, self.groups)
                x = self.relu(x)
                return x

        quant_type_to_prepare_expected_node_occurrence = {
            QuantType.DYNAMIC: {},
            # There should be 3 observers: after input, weight and activation.
            QuantType.STATIC: {
                ns.call_module(torch.quantization.HistogramObserver): 2,
                ns.call_module(torch.quantization.PerChannelMinMaxObserver): 1,
            },
            # There should be 3 observers: after input, weight and activation.
            QuantType.QAT: {
                ns.call_module(torch.quantization.FakeQuantize): 3,
            },
        }
        quant_type_to_qconv_fun = {
            QuantType.STATIC: {
                1: ns.call_function(torch.ops.quantized.conv1d),
                2: ns.call_function(torch.ops.quantized.conv2d),
                3: ns.call_function(torch.ops.quantized.conv3d)
            },
            QuantType.QAT: {
                1: ns.call_function(torch.ops.quantized.conv1d),
                2: ns.call_function(torch.ops.quantized.conv2d),
                3: ns.call_function(torch.ops.quantized.conv3d)
            },
        }
        quant_type_to_qconv_relu_fun = {
            QuantType.STATIC: {
                1: ns.call_function(torch.ops.quantized.conv1d_relu),
                2: ns.call_function(torch.ops.quantized.conv2d_relu),
                3: ns.call_function(torch.ops.quantized.conv3d_relu)
            },
            QuantType.QAT: {
                1: ns.call_function(torch.ops.quantized.conv1d_relu),
                2: ns.call_function(torch.ops.quantized.conv2d_relu),
                3: ns.call_function(torch.ops.quantized.conv3d_relu)
            },
        }

        options = itertools.product(
            [1, 2, 3],  # dims
            self.static_quant_types,
            (True, False),  # use_bias
            (True, False),  # has_relu
            (True, False),  # functional relu
        )
        for dim, quant_type, use_bias, has_relu, f_relu in options:
            data_dims = [2, 3] + [4] * dim
            data = (torch.randn(tuple(data_dims), dtype=torch.float),)
            model = FuncConv(dim, use_bias, has_relu, f_relu)
            if has_relu:
                qconv_fun = quant_type_to_qconv_relu_fun[quant_type][dim]
            else:
                qconv_fun = quant_type_to_qconv_fun[quant_type][dim]

            convert_node_occurrence = {
                ns.call_function(torch.quantize_per_tensor): 1,
                qconv_fun: 1,
                ns.call_method("dequantize"): 1
            }
            prepare_expected_node_occurrence = \
                quant_type_to_prepare_expected_node_occurrence[quant_type]
            self.checkGraphModeFxOp(
                model, data, quant_type, qconv_fun,
                prepare_expected_node_occurrence=prepare_expected_node_occurrence,
                expected_node_occurrence=convert_node_occurrence)


    @skipIfNoFBGEMM
    def test_quantized_conv_relu(self):
        """tests for conv1d_relu/conv2d_relu/conv3d_relu"""
        conv_module = {1 : torch.nn.Conv1d, 2 : torch.nn.Conv2d, 3 : torch.nn.Conv3d}

        class ConvNdRelu(torch.nn.Module):
            def __init__(self, dim, inplace):
                super(ConvNdRelu, self).__init__()
                self.conv = conv_module[dim](3, 3, 3).float()
                self.relu = torch.nn.ReLU(inplace)

            def forward(self, x):
                return self.relu(self.conv(x))

        class ConvNdFunctionalRelu(torch.nn.Module):
            def __init__(self, dim):
                super(ConvNdFunctionalRelu, self).__init__()
                self.conv = conv_module[dim](3, 3, 3).float()

            def forward(self, x):
                return F.relu(self.conv(x))

        class ConvNdInplaceFunctionalRelu(torch.nn.Module):
            def __init__(self, dim):
                super(ConvNdInplaceFunctionalRelu, self).__init__()
                self.conv = conv_module[dim](3, 3, 3).float()

            def forward(self, x):
                return F.relu(self.conv(x), True)

        options = itertools.product([1, 2, 3], self.static_quant_types)
        quantized_nodes = {
            # dim
            1: ns.call_module(nniq.ConvReLU1d),
            2: ns.call_module(nniq.ConvReLU2d),
            3: ns.call_module(nniq.ConvReLU3d),
        }
        for dim, quant_type in options:
            for m in [ConvNdRelu(dim, True),
                      ConvNdRelu(dim, False),
                      ConvNdFunctionalRelu(dim),
                      ConvNdInplaceFunctionalRelu(dim)]:
                self.checkGraphModeFxOp(
                    m, self.img_data_dict[dim], quant_type,
                    quantized_nodes[dim])


    def _test_binary_op_int8_impl(self, binary_op, ibinary_op, quantized_op):
        data = (torch.randn(1, 1, 1, 1, dtype=torch.float),
                torch.randn(1, 1, 1, 1, dtype=torch.float))
        quantized_node = ns.call_function(quantized_op)
        options = itertools.product([True, False], [True, False])
        quant_type = QuantType.STATIC
        # testing for default int8 static quant
        for is_inplace, is_scalar in options:
            self.checkGraphModeFxOp(
                BinaryOp(binary_op, ibinary_op, is_inplace, is_scalar), data, quant_type, quantized_node)
            # This tests the binary op should be quantized even when it is not feed with a
            # quantized input
            self.checkGraphModeFxOp(
                BinaryOpNonQuantizedInput(binary_op, ibinary_op, is_inplace, is_scalar), data, quant_type, quantized_node)


    def _test_binary_op_float16_impl(self, binary_op, ibinary_op):
        data = (torch.randn(1, 1, 1, 1, dtype=torch.float),
                torch.randn(1, 1, 1, 1, dtype=torch.float))
        quant_type = QuantType.STATIC
        # testing for fp16 static quant
        # we are producing fp16 patterns
        options = itertools.product([True, False], [True, False])
        custom_qconfig_dict = {
            "object_type": [(binary_op, float16_static_qconfig)]
        }
        for is_inplace, is_scalar in options:
            node_occurrence = {
                # output_conv1, output_add1, output_add2 for scalar
                # output_conv1, output_conv2, output_add1, output_add2 for non-scalar
                ns.call_method("to"): 3 if is_scalar else 4
            }
            self.checkGraphModeFxOp(
                BinaryOp(binary_op, ibinary_op, is_inplace, is_scalar), data, quant_type,
                expected_node_occurrence=node_occurrence,
                custom_qconfig_dict=custom_qconfig_dict)

            node_occurrence = {
                # input_add, output_add for scalar
                # input_add1, input_add2, output_add for non-scalar
                ns.call_method("to"): 2 if is_scalar else 3
            }
            self.checkGraphModeFxOp(
                BinaryOpNonQuantizedInput(binary_op, ibinary_op, is_inplace, is_scalar), data, quant_type,
                expected_node_occurrence=node_occurrence,
                custom_qconfig_dict=custom_qconfig_dict)

    def _test_binary_op_relu_int8_impl(self, binary_op, ibinary_op, quantized_op):
        data = (torch.rand((1, 1, 1, 1), dtype=torch.float),
                torch.rand((1, 1, 1, 1), dtype=torch.float))
        quant_type = QuantType.STATIC
        quantized_node = ns.call_function(quantized_op)
        options = itertools.product(
            [True, False], [True, False], [True, False])
        for is_inplace_op, is_functional_relu, is_scalar in options:
            self.checkGraphModeFxOp(
                BinaryOpRelu(binary_op, ibinary_op, is_inplace_op, is_functional_relu, is_scalar),
                data, quant_type, quantized_node)

    def _test_binary_op_relu_float16_impl(self, binary_op, ibinary_op):
        data = (torch.rand((1, 1, 1, 1), dtype=torch.float),
                torch.rand((1, 1, 1, 1), dtype=torch.float))
        quant_type = QuantType.STATIC
        options = itertools.product(
            [True, False], [True, False], [True, False])
        custom_qconfig_dict = {
            "": float16_static_qconfig,
            "object_type": [(torch.nn.Conv2d, None)]
        }
        for is_inplace_op, is_functional_relu, is_scalar in options:
            node_occurrence = {
                ns.call_method("to"): 3 if is_scalar else 4
            }
            self.checkGraphModeFxOp(
                BinaryOpRelu(binary_op, ibinary_op, is_inplace_op, is_functional_relu, is_scalar),
                data, quant_type, custom_qconfig_dict=custom_qconfig_dict,
                expected_node_occurrence=node_occurrence)


    @skipIfNoFBGEMM
    def test_add(self):
        self._test_binary_op_int8_impl(
            operator.add, operator.iadd, torch.ops.quantized.add)
        self._test_binary_op_float16_impl(
            operator.add, operator.iadd)

    def test_sub(self):
        self._test_binary_op_float16_impl(operator.sub, operator.isub)
        self._test_binary_op_float16_impl(torch.sub, None)

    def test_div(self):
        self._test_binary_op_float16_impl(operator.truediv, operator.itruediv)
        self._test_binary_op_float16_impl(torch.div, None)

    @skipIfNoFBGEMM
    def test_mul(self):
        self._test_binary_op_int8_impl(
            operator.mul, operator.imul, torch.ops.quantized.mul)
        self._test_binary_op_float16_impl(operator.mul, operator.imul)

    def test_sum(self):
        class Sum(torch.nn.Module):
            def forward(self, x):
                x = torch.sum(x, [1], keepdim=True)
                x = torch.sum(x, [1])
                return x

        data = torch.randn(1, 2, 3, 4, dtype=torch.float)
        quant_type = QuantType.STATIC
        # testing for fp16 static quant
        # we are producing fp16 patterns
        custom_qconfig_dict = {
            "object_type": [(torch.sum, float16_static_qconfig)]
        }
        node_occurrence = {
            # input_sum1, output_sum1, output_sum2
            ns.call_method("to"): 3
        }
        self.checkGraphModeFxOp(
            Sum(), data, quant_type,
            expected_node_occurrence=node_occurrence,
            custom_qconfig_dict=custom_qconfig_dict)

    def test_bmm(self):
        class BMMMethod(torch.nn.Module):
            def __init__(self):
                super().__init__()

            def forward(self, x, y):
                return x.bmm(y)

        data = (torch.randn(1, 1, 1, dtype=torch.float),
                torch.randn(1, 1, 1, dtype=torch.float))
        quant_type = QuantType.STATIC
        # testing for fp16 static quant
        # we are producing fp16 patterns
        custom_qconfig_dict = {
            "object_type": [(torch.bmm, float16_static_qconfig),
                            ("bmm", float16_static_qconfig)]
        }
        node_occurrence = {
            # input_bmm1, input_bmm2, output_bmm
            ns.call_method("to"): 3
        }
        self.checkGraphModeFxOp(
            BinaryOpNonQuantizedInput(torch.bmm, None, False, False), data, quant_type,
            expected_node_occurrence=node_occurrence,
            custom_qconfig_dict=custom_qconfig_dict)

        # TODO: support call_method("bmm")
        # we can transform call_method("bmm") to call_function(torch.bmm)
        # self.checkGraphModeFxOp(
        #     BMMMethod(), data, quant_type,
        #     expected_node_occurrence=node_occurrence,
        #     custom_qconfig_dict=custom_qconfig_dict,
        #     print_debug_info=True)

    @skipIfNoFBGEMM
    def test_add_relu(self):
        self._test_binary_op_relu_int8_impl(
            operator.add, operator.iadd, torch.ops.quantized.add_relu)
        self._test_binary_op_relu_float16_impl(
            operator.add, operator.iadd)

    @skipIfNoFBGEMM
    def test_mul_relu(self):
        self._test_binary_op_relu_int8_impl(
            operator.mul, operator.imul, torch.ops.quantized.mul_relu)
        self._test_binary_op_relu_float16_impl(
            operator.mul, operator.imul)

    # TODO(future PR): make more generic
    def _test_quantized_add_mul_qat(self, model, expected_node_occurrence):
        qconfig_dict = {'': torch.quantization.get_default_qat_qconfig('fbgemm')}
        mp = torch.quantization.quantize_fx.prepare_qat_fx(model, qconfig_dict)
        self.checkGraphModuleNodes(
            mp, expected_node_occurrence=expected_node_occurrence)

    @skipIfNoFBGEMM
    def test_quantized_add_qat(self):
        class M(torch.nn.Module):
            def __init__(self):
                super().__init__()
                self.conv1 = torch.nn.Conv2d(1, 1, 1)
                self.conv2 = torch.nn.Conv2d(1, 1, 1)

            def forward(self, x):
                x = torch.add(x, 1.0)
                x = self.conv1(x)
                x = torch.add(x, 1.0)
                x = torch.relu(x)
                x = self.conv2(x)
                return x

        m = M()
        expected_node_occurrence = {
            ns.call_module(torch.quantization.FakeQuantize): 4,
        }
        self._test_quantized_add_mul_qat(m, expected_node_occurrence)

    @skipIfNoFBGEMM
    def test_quantized_mul_qat(self):
        class M(torch.nn.Module):
            def __init__(self):
                super().__init__()
                self.conv1 = torch.nn.Conv2d(1, 1, 1)
                self.conv2 = torch.nn.Conv2d(1, 1, 1)

            def forward(self, x):
                x = torch.mul(x, 1.0)
                x = self.conv1(x)
                x = torch.mul(x, 1.0)
                x = torch.relu(x)
                x = self.conv2(x)
                return x

        m = M()
        expected_node_occurrence = {
            ns.call_module(torch.quantization.FakeQuantize): 4,
        }
        self._test_quantized_add_mul_qat(m, expected_node_occurrence)

    def test_int8_input_no_unnecessary_fq(self):
        """
        If the inputs to the graph are quantized and the only node
        does not need an activation observer, verifies that the
        activation observer is not inserted.
        """
        class M(nn.Module):
            def __init__(self, scalar):
                super().__init__()
                self.scalar = scalar
                self.add_func = torch.nn.quantized.FloatFunctional()

            def forward(self, x):
                return self.add_func.add_scalar(x, self.scalar)

        m = M(0.5)
        mp = torch.quantization.quantize_fx.prepare_qat_fx(
            m, {'': torch.quantization.get_default_qat_qconfig('fbgemm')},
            prepare_custom_config_dict={"input_quantized_idxs": [0]})
        expected_node_occurrence = {
            ns.call_module(torch.quantization.FakeQuantize): 0,
        }
        self.checkGraphModuleNodes(
            mp, expected_node_occurrence=expected_node_occurrence)

    @skipIfNoFBGEMM
    def test_cat(self):
        """ quantization of the output of cat will depend on the
        input of cat. we only quantize the output of cat when its inputs are quantized.
        """
        class QuantizedInput(torch.nn.Module):
            def __init__(self):
                super(QuantizedInput, self).__init__()
                self.conv1 = torch.nn.Conv2d(2, 2, 2).float()
                self.conv2 = torch.nn.Conv2d(2, 2, 2).float()

            def forward(self, x, y):
                x = self.conv1(x)
                y = self.conv2(y)
                return torch.cat([x, y], 1)

        class NonQuantizedInput(torch.nn.Module):
            def __init__(self):
                super(NonQuantizedInput, self).__init__()

            def forward(self, x, y):
                return torch.cat([x, y], 1)

        data = (torch.randn(1, 2, 5, 5, dtype=torch.float),
                torch.randn(1, 2, 5, 5, dtype=torch.float))
        quantized_node = ns.call_function(torch.cat)
        for quant_type in self.static_quant_types:
            self.checkGraphModeFxOp(QuantizedInput(), data, quant_type, quantized_node)
            self.checkGraphModeFxOp(NonQuantizedInput(), data, quant_type, quantized_node)

        # check cat is using the same observer for input and output
        m = QuantizedInput().eval()
        m = prepare_fx(m, {"": default_qconfig})
        # two inputs and one output of torch.cat are using same observer, so we have
        # 2 observers that's replicated
        all_observers = len(dict(m.named_modules(remove_duplicate=False)))
        distinct_observers = len(dict(m.named_modules()))
        self.assertEqual(all_observers, distinct_observers + 2)
        # make sure the converted model runs
        m = convert_fx(m)
        m(*data)

    @skipIfNoFBGEMM
    def test_qbatch_norm(self):
        bn_module = {
            # TODO: quantized batchnorm 1d module is missing
            # 1 : torch.nn.BatchNorm1d,
            2 : torch.nn.BatchNorm2d,
            3 : torch.nn.BatchNorm3d,
        }

        class M(torch.nn.Module):
            def __init__(self, dim):
                super(M, self).__init__()
                self.bn = bn_module[dim](3).to(torch.float)

            def forward(self, x):
                return self.bn(x)

        options = itertools.product(self.static_quant_types, [2, 3])
        quantized_nodes = {
            # 1: ns.call_module(nnq.BatchNorm1d),
            2: ns.call_module(nnq.BatchNorm2d),
            3: ns.call_module(nnq.BatchNorm3d),
        }
        for quant_type, dim in options:
            model = self.checkGraphModeFxOp(
                M(dim), self.img_data_dict[dim], quant_type, quantized_nodes[dim])

    @skipIfNoFBGEMM
    def test_qbatch_norm_relu(self):
        bn_module = {2 : torch.nn.BatchNorm2d, 3 : torch.nn.BatchNorm3d}

        class BNRelu(torch.nn.Module):
            def __init__(self, dim, inplace):
                super(BNRelu, self).__init__()
                self.bn = bn_module[dim](3).to(torch.float)
                self.relu = torch.nn.ReLU(inplace=inplace)

            def forward(self, x):
                return self.relu(self.bn(x))

        class BNFuncRelu(torch.nn.Module):
            def __init__(self, dim):
                super(BNFuncRelu, self).__init__()
                self.bn = bn_module[dim](3).to(torch.float)

            def forward(self, x):
                return F.relu(self.bn(x), False)

        class BNFuncInplaceRelu(torch.nn.Module):
            def __init__(self, dim):
                super(BNFuncInplaceRelu, self).__init__()
                self.bn = bn_module[dim](3).to(torch.float)

            def forward(self, x):
                return F.relu(self.bn(x), True)

        options = itertools.product(self.static_quant_types, [2, 3])
        quantized_nodes = {
            2: ns.call_module(nniq.BNReLU2d),
            3: ns.call_module(nniq.BNReLU3d),
        }
        for quant_type, dim in options:
            for instance in [BNRelu(dim, True), BNRelu(dim, False),
                             BNFuncRelu(dim), BNFuncInplaceRelu(dim)]:
                self.checkGraphModeFxOp(
                    instance, self.img_data_dict[dim], quant_type,
                    quantized_nodes[dim])

    def _test_activation_impl(
            self, float_module, float_op, quantized_module, quantized_op):
        ''' Test for activation op(with inplace options), float_op can be
        torch op or functional op
        '''
        class M(torch.nn.Module):
            def __init__(self, is_module, inplace):
                super(M, self).__init__()
                self.is_module = is_module
                self.inplace = inplace
                if self.is_module:
                    self.op = float_module(self.inplace)
                else:
                    self.op = float_op

            def forward(self, input):
                if self.is_module:
                    return self.op(input)
                else:
                    return self.op(input, self.inplace)

        options = itertools.product([True, False], [True, False], self.static_quant_types)
        quantized_nodes = {
            # is_module
            True: ns.call_module(quantized_module),
            False: ns.call_function(quantized_op),
        }

        for is_module, is_inplace, quant_type in options:
            self.checkGraphModeFxOp(
                M(is_module, is_inplace), self.img_data_2d,
                quant_type, quantized_nodes[is_module])

    def test_hardswish(self):
        self._test_activation_impl(nn.Hardswish, F.hardswish, nnq.Hardswish, torch.ops.quantized.hardswish)

    def test_elu(self):
        self._test_activation_impl(nn.ELU, F.elu, nnq.ELU, torch.ops.quantized.elu)

    def test_leaky_relu(self):
        self._test_activation_impl(nn.LeakyReLU, F.leaky_relu, nnq.LeakyReLU, torch.ops.quantized.leaky_relu)

    def _test_norm_impl(
            self, float_module, float_op, op_args, data, quantized_module, quantized_op,
            skip_op_arg_for_functional=False):
        ''' Test for normalization op, float_op can be torch op or functional op,
        op_args is a list of positional argument for the module/op
        '''
        class M(torch.nn.Module):
            def __init__(self, is_module):
                super(M, self).__init__()
                self.is_module = is_module
                if self.is_module:
                    self.op = float_module(*op_args)
                else:
                    self.op = float_op

            def forward(self, input):
                if self.is_module:
                    return self.op(input)
                else:
                    args = [input]
                    if not skip_op_arg_for_functional:
                        args += op_args
                    return self.op(*args)

        options = itertools.product([True, False], self.static_quant_types)
        quantized_nodes = {
            # is_module
            True: ns.call_module(quantized_module),
            False: ns.call_function(quantized_op),
        }

        for is_module, quant_type in options:
            self.checkGraphModeFxOp(
                M(is_module), data, quant_type, quantized_nodes[is_module])

    def _test_norm_float16_impl(
            self, float_module, float_op, op_args, data,
            skip_op_arg_for_functional=False):
        ''' Test for normalization op, float_op can be torch op or functional op,
        op_args is a list of positional argument for the module/op
        '''
        class M(torch.nn.Module):
            def __init__(self, is_module):
                super(M, self).__init__()
                self.is_module = is_module
                if self.is_module:
                    self.op = float_module(*op_args)
                else:
                    self.op = float_op

            def forward(self, input):
                if self.is_module:
                    return self.op(input)
                else:
                    args = [input]
                    if not skip_op_arg_for_functional:
                        args += op_args
                    return self.op(*args)

        options = itertools.product([True, False], self.static_quant_types)
        qconfig_dict = {
            "object_type": [
                (float_module, float16_static_qconfig),
                (float_op, float16_static_qconfig)
            ]
        }
        node_occurrence = {
            ns.call_method("to"): 2
        }
        for is_module, quant_type in options:
            self.checkGraphModeFxOp(
                M(is_module), data, quant_type, custom_qconfig_dict=qconfig_dict, expected_node_occurrence=node_occurrence)

    def test_layer_norm(self):
        data = (torch.rand((1, 2, 5, 5), dtype=torch.float),)
        self._test_norm_impl(
            nn.LayerNorm, F.layer_norm, [[2, 5, 5]], data, nnq.LayerNorm, torch.ops.quantized.layer_norm)

        self._test_norm_float16_impl(
            nn.LayerNorm, F.layer_norm, [[2, 5, 5]], data)

    def test_instance_norm(self):
        data_1d = (torch.rand((1, 4, 5), dtype=torch.float),)
        data_2d = (torch.rand((1, 4, 5, 1), dtype=torch.float),)
        data_3d = (torch.rand((1, 4, 5, 1, 1), dtype=torch.float),)
        data_dict = {1 : data_1d, 2 : data_2d, 3 : data_3d}
        instance_norm_modules = {1 : nn.InstanceNorm1d,
                                 2 : nn.InstanceNorm2d,
                                 3 : nn.InstanceNorm3d}
        quantized_instance_norm_modules = {
            1 : nnq.InstanceNorm1d,
            2 : nnq.InstanceNorm2d,
            3 : nnq.InstanceNorm3d
        }
        for dim in [1, 2, 3]:
            data = data_dict[dim]
            module = instance_norm_modules[dim]
            quantized_module = quantized_instance_norm_modules[dim]
            self._test_norm_impl(
                module, F.instance_norm, [4], data,
                quantized_module, torch.ops.quantized.instance_norm,
                skip_op_arg_for_functional=True)

    def _test_default_node_quant_handler_ops(
            self, module, functional, qconfig, is_reference=True, node_list=None, additional_quant_pattern_dict=None
    ):
        class M(torch.nn.Module):
            def __init__(self, mod, func):
                super().__init__()
                self.module = mod()
                self.functional = func

            def forward(self, x):
                x = self.module(x)
                x = self.functional(x)
                return x

        if node_list is None:
            node_list = []
        if additional_quant_pattern_dict is None:
            additional_quant_pattern_dict = {}

        data = torch.randn((2, 2, 2, 2))
        quant_type = QuantType.STATIC
        prepare_custom_qconfig_dict = {"additional_quant_pattern": additional_quant_pattern_dict}
        qconfig_dict = {"": qconfig}

        m = M(module, functional).eval()
        m_prep = torch.quantization.quantize_fx.prepare_fx(m, qconfig_dict, prepare_custom_qconfig_dict)
        m_prep(data)
        m_quant = torch.quantization.quantize_fx.convert_fx(m_prep, is_reference=is_reference)
        m_quant(data)

        self.checkGraphModuleNodes(m_quant, expected_node_list=node_list)

    def test_gelu_normal(self):
        module = torch.nn.GELU
        functional = torch.nn.functional.gelu
        qconfig = torch.quantization.get_default_qconfig("fbgemm")
        is_reference = False
        node_list = [
            ns.call_module(module),
            ns.call_function(functional),
        ]
        self._test_default_node_quant_handler_ops(
            module, functional, qconfig, is_reference, node_list)

    def test_softmax_normal(self):
        module = torch.nn.Softmax
        functional = torch.nn.functional.softmax
        qconfig = torch.quantization.get_default_qconfig("fbgemm")
        is_reference = False
        node_list = [
            ns.call_module(module),
            ns.call_function(functional),
        ]
        self._test_default_node_quant_handler_ops(
            module, functional, qconfig, is_reference, node_list)

    def test_gelu_reference(self):
        module = torch.nn.GELU
        functional = torch.nn.functional.gelu
        qconfig = torch.quantization.get_default_qconfig("fbgemm")
        is_reference = True
        node_list = [
            ns.call_function(torch.quantize_per_tensor),
            ns.call_method("dequantize"),
            ns.call_module(module),
            ns.call_function(torch.quantize_per_tensor),
            ns.call_method('dequantize'),
            ns.call_function(functional),
            ns.call_function(torch.quantize_per_tensor),
            ns.call_method('dequantize')
        ]
        additional_patterns = {torch.nn.GELU: DefaultNodeQuantizeHandler,
                               torch.nn.functional.gelu: DefaultNodeQuantizeHandler}
        self._test_default_node_quant_handler_ops(
            module, functional, qconfig, is_reference, node_list, additional_patterns)

    def test_softmax_reference(self):
        module = torch.nn.Softmax
        functional = torch.nn.functional.softmax
        qconfig = torch.quantization.get_default_qconfig("fbgemm")
        is_reference = True
        node_list = [
            ns.call_function(torch.quantize_per_tensor),
            ns.call_method("dequantize"),
            ns.call_module(module),
            ns.call_function(torch.quantize_per_tensor),
            ns.call_method('dequantize'),
            ns.call_function(functional),
            ns.call_function(torch.quantize_per_tensor),
            ns.call_method('dequantize')
        ]
        additional_patterns = {torch.nn.Softmax: DefaultNodeQuantizeHandler,
                               torch.nn.functional.softmax: DefaultNodeQuantizeHandler}
        self._test_default_node_quant_handler_ops(
            module, functional, qconfig, is_reference, node_list, additional_patterns)

    def test_silu_reference(self):
        module = torch.nn.SiLU
        functional = torch.nn.functional.silu
        qconfig = float16_static_qconfig
        is_reference = True
        node_list = [
            ns.call_method("to"),
            ns.call_method("dequantize"),
            ns.call_module(module),
            ns.call_method("to"),
            ns.call_method('dequantize'),
            ns.call_function(functional),
            ns.call_method("to"),
            ns.call_method('dequantize')
        ]
        self._test_default_node_quant_handler_ops(
            module, functional, qconfig, is_reference, node_list)

    def test_bmm_int_reference(self):
        class M(torch.nn.Module):
            def __init__(self):
                super().__init__()
                self.bmm = torch.bmm

            def forward(self, x, y):
                out = self.bmm(x, y)
                return out

        data_x = torch.randn((2, 2, 2,))
        data_y = torch.randn((2, 2, 2,))
        qconfig_dict = {"": torch.quantization.get_default_qconfig("fbgemm")}
        is_reference = True
        node_list = [
            ns.call_function(torch.quantize_per_tensor),
            ns.call_function(torch.quantize_per_tensor),
            ns.call_method('dequantize'),
            ns.call_method('dequantize'),
            ns.call_function(torch.bmm),
            ns.call_function(torch.quantize_per_tensor),
            ns.call_method('dequantize'),
        ]

        m = M().eval()
        m_prep = torch.quantization.quantize_fx.prepare_fx(m, qconfig_dict)
        m_prep(data_x, data_y)
        m_quant = torch.quantization.quantize_fx.convert_fx(m_prep, is_reference=is_reference)
        m_quant(data_x, data_y)

        self.checkGraphModuleNodes(m_quant, expected_node_list=node_list)

    @skipIfNoFBGEMM
    def test_clamp(self):
        class M(torch.nn.Module):
            def __init__(self):
                super(M, self).__init__()
                self.conv = torch.nn.Conv2d(2, 2, 2).float()
                self.relu6 = torch.nn.ReLU6()
                self.relu6_ = torch.nn.ReLU6(True)
                self.hardtanh = torch.nn.Hardtanh()
                self.hardtanh_ = torch.nn.Hardtanh(inplace=True)

            def forward(self, x):
                x = self.conv(x)
                x = self.relu6(x)
                self.relu6_(x)
                x = F.relu6(x)
                x = torch.clamp(x, -3, 3)
                x = x.clamp(-2.5, 2.5)
                # x = x.clamp_(-2, 2)  # Enable when quantized `clamp_` is ready
                x = self.hardtanh(x)
                self.hardtanh_(x)
                x = F.hardtanh(x)
                F.hardtanh_(x)
                return x

        data = (torch.rand((1, 2, 5, 5), dtype=torch.float),)
        # list of node that should occur in order
        node_list = [
            ns.call_function(torch.quantize_per_tensor),
            ns.call_module(nnq.Conv2d),
            ns.call_function(F.hardtanh_),
            ns.call_method('dequantize')
        ]
        for quant_type in self.static_quant_types:
            m = self.checkGraphModeFxOp(
                M(), data, quant_type, expected_node_list=node_list)

    def test_fixed_qparams_ops_fp16(self):
        class M(torch.nn.Module):
            def __init__(self):
                super().__init__()
                self.sigmoid = torch.nn.Sigmoid()
                self.tanh = torch.nn.Tanh()

            def forward(self, x):
                x = self.sigmoid(x)
                x = torch.sigmoid(x)
                x = x.sigmoid()
                x = self.tanh(x)
                x = torch.tanh(x)
                x = x.tanh()
                return x

        data = (torch.randn((2, 2, 2, 2), dtype=torch.float),)
        quant_type = QuantType.STATIC
        qconfig_dict = {
            "": float16_static_qconfig
        }
        node_occurrence = {
            ns.call_method("to"): 7
        }
        m = self.checkGraphModeFxOp(
            M(), data, quant_type, custom_qconfig_dict=qconfig_dict,
            expected_node_occurrence=node_occurrence)


    @skipIfNoFBGEMM
    def test_general_shape_ops(self):
        """ A test that checks dequantize will be swapped for
        all supported general shape ops like aten::flatten
        without actually checking for execution of these ops
        """
        class M(torch.nn.Module):
            def __init__(self):
                super(M, self).__init__()
                self.maxpool1d = torch.nn.MaxPool1d(kernel_size=3)
                self.maxpool2d = torch.nn.MaxPool2d(kernel_size=3)
                self.maxpool3d = torch.nn.MaxPool3d(kernel_size=3)
                self.dropout = torch.nn.Dropout()
                self.conv1 = torch.nn.Conv2d(3, 3, 3)
                self.conv2 = torch.nn.Conv2d(3, 3, 3)
                self.relu = torch.nn.ReLU()

            def forward(self, x):
                x = self.conv1(x)
                # add_scalar
                x = x + 3
                # mul_scalar
                x = x * 3
                # add_scalar_out
                x += 3
                # mul_scalar_out
                x *= 3
                # add_scalar_relu
                x = x + 3
                x = F.relu(x)
                # add_scalar_relu_out
                x += 3
                x = F.relu(x)
                # mul_scalar_relu
                x = x * 3
                x = F.relu(x)
                # mul_scalar_relu_out
                x *= 3
                x = F.relu(x)
                x = self.maxpool1d(x)
                x = self.maxpool2d(x)
                x = self.maxpool3d(x)
                x = torch.flatten(x)
                x = torch.max(x)
                x = torch.min(x)
                x = x.reshape([-1])
                x = x.resize_(1, 1, x.numel())
                x = x.view(-1)
                # prim::ListConstruct
                xs = [x, x]
                # prim::ListUnpack
                x, y = xs
                # prim::TupleConstruct
                xs = (x, x)
                # prim::TupleUnpack
                x, y = xs
                x = x.transpose(1, 2)
                x = x.contiguous()
                x, y = torch.chunk(x, 2)
                x = F.dropout(x)
                x = self.dropout(x)
                x, _ = torch.sort(x)
                x = x.permute(0, 2, 3, 1)
                x = x.repeat_interleave(3, 1)
                x = torch.repeat_interleave(x, 3, 1)
                x = self.relu(x)
                x = F.relu(x)
                x = F.relu(x, inplace=True)
                x = x.relu()
                x.relu_()
                x = x.squeeze(0)
                x.squeeze_(0)
                x = torch.squeeze(x, 0)
                x = x.unsqueeze(0)
                x.unsqueeze_(0)
                x = torch.unsqueeze(x, 0)
                x = x.detach()
                x.detach_()
                x = x.repeat(4, 2)
                y = []
                y.append(x)
                z = torch.stack(y, 0)
                z = [z, z]
                x, _ = z
                x = self.conv2(x)
                return x

        data = torch.rand(1, 3, 10, 10)
        # This model is not executable since we just put all ops
        # in the same forward
        m = M().eval()
        # nothing to fuse so skipping the fuse step
        qconfig_dict = {'': default_qconfig}
        prepared = prepare_fx(m, qconfig_dict)
        # not runnable
        quantized = convert_fx(prepared)

        # This checks that the dequantize from the output of first conv
        # is being propagated to the end, so that we don't insert extra
        # observers and also successfully fused two quantized::conv2d
        # patterns
        # one quantize_per_tensor for input
        # check exact counts of quantize and dequantize
        count_check = {
            ns.call_function(torch.quantize_per_tensor) : 1,
            ns.call_method('dequantize') : 1
        }
        order_check = [
            ns.call_function(torch.quantize_per_tensor),
            ns.call_module(nnq.Conv2d),
            ns.call_module(nnq.Conv2d),
            ns.call_method('dequantize'),
        ]
        self.checkGraphModuleNodes(
            quantized,
            expected_node_occurrence=count_check,
            expected_node_list=order_check)

    @skipIfNoFBGEMM
    def test_general_value_ops(self):
        """ A test that checks correct patterns are produced for
        all supported general value ops like aten::avg_pool2d \
        without actually checking for execution of these ops
        """
        class M(torch.nn.Module):
            def __init__(self):
                super().__init__()
                self.conv = torch.nn.Conv2d(3, 3, 3)
                self.avg_pool1d = torch.nn.AvgPool1d(3)
                self.avg_pool2d = torch.nn.AvgPool2d(3)
                self.avg_pool3d = torch.nn.AvgPool3d(3)
                self.adaptive_avg_pool1d = torch.nn.AdaptiveAvgPool1d((1))
                self.adaptive_avg_pool2d = torch.nn.AdaptiveAvgPool2d((1, 1))
                self.adaptive_avg_pool3d = torch.nn.AdaptiveAvgPool3d((1, 1, 1))

            def forward(self, x):
                x = self.conv(x)
                x = self.avg_pool1d(x)
                x = self.avg_pool2d(x)
                x = self.avg_pool3d(x)
                x = self.adaptive_avg_pool1d(x)
                x = self.adaptive_avg_pool2d(x)
                x = self.adaptive_avg_pool3d(x)
                x = F.avg_pool1d(x, 3)
                x = F.avg_pool2d(x, 3)
                x = F.avg_pool3d(x, 3)
                x = F.adaptive_avg_pool1d(x, (1))
                x = F.adaptive_avg_pool2d(x, (1, 1))
                x = F.adaptive_avg_pool3d(x, (1, 1, 1))
                x = torch.mean(x)
                x = torch.mean(x, [2, 3], False)
                x = x.mean()
                x = x.mean([2, 3], True)
                x = F.interpolate(x, 4, mode='nearest')
                x = F.interpolate(x, 4, mode='linear')
                x = self.conv(x)
                return x

        # This model is not executable since we just put all ops
        # in the same forward
        m = M().eval()
        # nothing to fuse so skipping the fuse step
        qconfig_dict = {'': default_qconfig}
        prepared = prepare_fx(m, qconfig_dict)
        # not runnable
        quantized = convert_fx(prepared)

        # This checks that the dequantize from the output of first conv
        # is being propagated to the end, so that we don't insert extra
        # observers
        # check exact counts of quantize and dequantize
        count_check = {
            ns.call_function(torch.quantize_per_tensor) : 1,
            ns.call_method('dequantize') : 1
        }
        order_check = [
            ns.call_function(torch.quantize_per_tensor),
            ns.call_module(nnq.Conv2d),
            ns.call_module(nnq.Conv2d),
            ns.call_method('dequantize'),
        ]
        self.checkGraphModuleNodes(
            quantized,
            expected_node_occurrence=count_check,
            expected_node_list=order_check)

    def test_getitem(self):
        """ Make sure we only insert observer for getitem if the following node is matched
        or needs to be quantized
        """
        class M(torch.nn.Module):
            def forward(self, xs):
                x = xs[0]
                return x

        m = M().eval()
        m = prepare_fx(m, {"": default_qconfig})
        self.checkGraphModuleNodes(m, expected_node_occurrence={
            ns.call_module(torch.quantization.MinMaxObserver): 0
        })
        m = convert_fx(m)
        m(torch.rand(1, 2))

        class M2(torch.nn.Module):
            def forward(self, xs):
                x = xs[0]
                x = torch.sigmoid(x)
                return x

        m2 = M2().eval()
        m2 = prepare_fx(m2, {"": default_qconfig})
        self.checkGraphModuleNodes(m2, expected_node_occurrence={
            ns.call_module(torch.quantization.MinMaxObserver): 1
        })
        m2 = convert_fx(m2)
        self.checkGraphModuleNodes(m2, expected_node_list=[
            ns.call_function(torch.quantize_per_tensor),
            ns.call_method("dequantize")
        ])
        m2([torch.rand(1, 2)])

        # testing prepare recognizes non-Tensor input for getitem
        class M3(torch.nn.Module):
            def forward(self, x):
                s = x.shape
                n, c = s[:2]
                x = torch.sigmoid(x)
                return x

        m3 = M3().eval()
        m3 = prepare_fx(m3, {"": default_qconfig})
        self.checkGraphModuleNodes(m3, expected_node_occurrence={
            ns.call_module(torch.quantization.MinMaxObserver): 1
        })
        m3 = convert_fx(m3)
        self.checkGraphModuleNodes(m3, expected_node_list=[
            ns.call_function(torch.quantize_per_tensor),
            ns.call_method("dequantize")
        ])
        m3(torch.rand(1, 2, 3, 4))


    @skipIfNoFBGEMM
    def test_fixed_qparams_ops(self):
        class M(torch.nn.Module):
            def __init__(self):
                super().__init__()
                self.conv = torch.nn.Conv2d(3, 3, 3)
                self.sigmoid = torch.nn.Sigmoid()
                self.hardsigmoid = torch.nn.Hardsigmoid()
                self.tanh = torch.nn.Tanh()

            def forward(self, x):
                x = self.conv(x)
                # F.sigmoid is deprecated
                x = self.sigmoid(x)
                x = torch.sigmoid(x)
                x = x.sigmoid()
                x.sigmoid_()
                x = self.hardsigmoid(x)
                x = F.hardsigmoid(x)
                x = F.hardsigmoid(x, inplace=True)
                x = x.hardsigmoid()
                x.hardsigmoid_()
                x = self.tanh(x)
                # F.tanh is deprecated
                x = torch.tanh(x)
                x = x.tanh()
                x.tanh_()
                x = self.conv(x)
                return x

        for eval_mode in [True, False]:
            # This model is not executable since we just put all ops
            # in the same forward
            m = M()
            if eval_mode:
                m.eval()
                qconfig = default_qconfig
                prepare = prepare_fx
                fq_count = 0
            else:
                m.train()
                qconfig = default_qat_qconfig
                prepare = prepare_qat_fx
                fq_count = 13

            # nothing to fuse so skipping the fuse step
            qconfig_dict = {'': qconfig}
            prepared = prepare(m, qconfig_dict)
            # check the correct number of activation_post_process is inserted
            count_check = {
                ns.call_module(FixedQParamsFakeQuantize) : fq_count,
            }
            self.checkGraphModuleNodes(
                prepared,
                expected_node_occurrence=count_check)
            # not runnable
            quantized = convert_fx(prepared)

            # This checks that the dequantize from the output of first conv
            # is being propagated to the end, so that we don't insert extra
            # observers
            # check exact counts of quantize and dequantize
            count_check = {
                ns.call_function(torch.quantize_per_tensor) : 1,
                ns.call_method('dequantize') : 1
            }
            order_check = [
                ns.call_function(torch.quantize_per_tensor),
                ns.call_module(nnq.Conv2d),
                ns.call_module(nn.Sigmoid),
                ns.call_module(nnq.Conv2d),
                ns.call_method('dequantize'),
            ]
            self.checkGraphModuleNodes(
                quantized,
                expected_node_occurrence=count_check,
                expected_node_list=order_check)

    def test_float_functional(self):
        class TorchAdd(nn.Module):
            """Wrapper around torch.add so that all ops can be found at build"""
            def __init__(self):
                super().__init__()
                self.add_func = nnq.FloatFunctional()

            def forward(self, x, y):
                return self.add_func.add(x, y)

        class M(torch.nn.Module):
            def __init__(self):
                super().__init__()
                self.ff1 = TorchAdd()
                self.ff2 = nnq.FloatFunctional()
                self.ff3 = nnq.FloatFunctional()
                self.ff4 = nnq.FloatFunctional()
                self.ff5 = nnq.FloatFunctional()
                self.ff6 = nnq.FloatFunctional()

            def forward(self, x):
                x = self.ff1(x, x)
                x = self.ff2.add_scalar(x, 3)
                x = self.ff3.mul(x, x)
                x = self.ff4.mul_scalar(x, 3)
                x = self.ff5.add_relu(x, x)
                x = self.ff6.cat([x])
                return x

        data = torch.rand(3, 3)
        # Note: QAT test succeeded by chance, to make it actually work
        # we need to fix eager mode FloatFunctional by removing
        # activation_post_process in add_scalar and mul_scalar
        for quant_type in self.static_quant_types:
            m = M()
            ref_m = torch.quantization.QuantWrapper(M())
            is_qat = quant_type == QuantType.QAT
            if is_qat:
                m.train()
                ref_m.train()
                qconfig = default_qat_qconfig
                expected_act_post_process = torch.quantization.FakeQuantize
            else:
                m.eval()
                ref_m.eval()
                qconfig = default_qconfig
                expected_act_post_process = torch.quantization.MinMaxObserver

            prepare_fx_function = prepare_qat_fx if is_qat else prepare_fx
            qconfig_dict = {"": qconfig}
            m = prepare_fx_function(m, qconfig_dict)
            node_occurrence = {
                ns.call_module(expected_act_post_process): 5,
                ns.call_module(torch.nn.quantized.FloatFunctional): 0
            }
            self.checkGraphModuleNodes(m, expected_node_occurrence=node_occurrence)
            m(data)
            node_list = [
                ns.call_function(torch.quantize_per_tensor),
                ns.call_function(torch.ops.quantized.add),
                ns.call_function(torch.ops.quantized.add),
                ns.call_function(torch.ops.quantized.mul),
                ns.call_function(torch.ops.quantized.mul),
                ns.call_function(torch.ops.quantized.add_relu),
                ns.call_function(torch.cat),
                ns.call_method('dequantize')
            ]
            m = convert_fx(m)
            self.checkGraphModuleNodes(m, expected_node_list=node_list)

            # make sure numerics match with eager mode
            ref_m.qconfig = qconfig
            prepare_function = prepare_qat if is_qat else prepare
            ref_m = prepare_function(ref_m)
            ref_m(data)
            ref_m = convert(ref_m)
            self.assertEqual(m(data), ref_m(data))

    def test_embedding(self):
        class M(torch.nn.Module):
            def __init__(self):
                super().__init__()
                self.emb = torch.nn.Embedding(num_embeddings=10, embedding_dim=12)

            def forward(self, indices):
                return self.emb(indices)

        model = M().eval()
        indices = torch.tensor([9, 6, 5, 7, 8, 8, 9, 2, 8, 6, 6, 9, 1, 6, 8, 8, 3, 2, 3, 6, 3, 6, 5, 7, 0, 8, 4, 6, 5, 8, 2, 3])
        quantized_node = ns.call_module(nnq.Embedding)
        configs = [
            (float_qparams_weight_only_qconfig, ns.call_module(nnq.Embedding)),
            (None, ns.call_module(nn.Embedding)),
            (default_qconfig, ns.call_module(nn.Embedding)),
        ]

        for qconfig, node in configs:
            qconfig_dict = {"": qconfig}
            m = prepare_fx(model, qconfig_dict)
            self.checkGraphModuleNodes(m, expected_node_occurrence={
                ns.call_module(torch.quantization.MinMaxObserver): 0
            })
            m = convert_fx(m)
            self.checkGraphModuleNodes(m, expected_node=node)
            # make sure it runs
            m(indices)

    def test_embedding_bag(self):
        class M(torch.nn.Module):
            def __init__(self):
                super().__init__()
                self.emb = torch.nn.EmbeddingBag(num_embeddings=10, embedding_dim=12, include_last_offset=True)

            def forward(self, indices, offsets):
                return self.emb(indices, offsets)

        indices = torch.tensor([9, 6, 5, 7, 8, 8, 9, 2, 8, 6, 6, 9, 1, 6, 8, 8, 3, 2, 3, 6, 3, 6, 5, 7, 0, 8, 4, 6, 5, 8, 2, 3])
        offsets = torch.tensor([0, 19, 20, 28, 28, 32])
        quantized_node = ns.call_module(nnq.EmbeddingBag)
        inputs = (indices, offsets)

        for dtype in [torch.quint8, torch.quint4x2]:
            model = M().eval()
            float_qparams_observer = PerChannelMinMaxObserver.with_args(dtype=dtype,
                                                                        qscheme=torch.per_channel_affine_float_qparams,
                                                                        ch_axis=0)
            float_qparams_qconfig = QConfigDynamic(activation=default_placeholder_observer,
                                                   weight=float_qparams_observer)
            self.checkGraphModeFxOp(
                model,
                inputs,
                QuantType.DYNAMIC,
                quantized_node,
                custom_qconfig_dict={"": float_qparams_qconfig}
            )

        # check it works in None and static qconfig
        for qconfig in [None, default_qconfig]:
            qconfig_dict = {"": default_qconfig}
            m = M().eval()
            m = prepare_fx(model, qconfig_dict)
            self.checkGraphModuleNodes(m, expected_node_occurrence={
                ns.call_module(torch.quantization.MinMaxObserver): 0
            })
            m = convert_fx(m)
            self.checkGraphModuleNodes(m, expected_node=ns.call_module(nn.EmbeddingBag))
            # make sure it runs
            m(*inputs)

    def _test_rnn_impl(self, qconfigs, M, module_type_strs, module_types, sample_input):
        options = itertools.product(qconfigs, module_type_strs)
        for qconfig, module_type_str in options:
            model_eager = M(module_type_str).eval()
            model_graph = copy.deepcopy(model_eager)
            if torch.backends.quantized.engine == 'qnnpack' and \
               qconfig is float16_dynamic_qconfig:
                continue
                # fp16 dynamic quant is not supported for qnnpack

            eager_qconfig_dict = {x : qconfig for x in module_types}
            model_eager = quantize_dynamic(model_eager, qconfig_spec=eager_qconfig_dict)

            graph_qconfig_dict = {
                "object_type": [
                    (x, qconfig) for x in module_types
                ]
            }
            model_graph = prepare_fx(model_graph, graph_qconfig_dict)
            model_graph = convert_fx(model_graph)
            self.assertEqual(model_eager(sample_input), model_graph(sample_input))
            self.checkScriptable(model_graph, [[sample_input]], True)

    def test_rnn_cell(self):
        qconfigs = [per_channel_dynamic_qconfig, default_dynamic_qconfig, float16_dynamic_qconfig]
        module_type_strs = ['LSTMCell', 'GRUCell', 'RNNTanh', 'RNNReLU']
        module_types = [torch.nn.LSTMCell, torch.nn.GRUCell, torch.nn.RNNCell]
        sample_input = torch.tensor([[100, -155],
                                     [-155, 100],
                                     [100, -155]], dtype=torch.float)
        self._test_rnn_impl(qconfigs, RNNCellDynamicModel, module_type_strs, module_types, sample_input)

    def test_rnn(self):
        qconfigs = [per_channel_dynamic_qconfig, default_dynamic_qconfig, float16_dynamic_qconfig]
        module_type_strs = ['LSTM']
        module_types = [torch.nn.LSTM]
        niter = 10
        sample_input = torch.tensor([[100, -155],
                                     [-155, 100],
                                     [100, -155]], dtype=torch.float).unsqueeze(0).repeat(niter, 1, 1)
        self._test_rnn_impl(qconfigs, RNNDynamicModel, module_type_strs, module_types, sample_input)

    def _test_conv_transpose_impl(
            self, float_cls: Callable, q_cls: Callable, data: torch.Tensor):
        with override_quantized_engine('qnnpack'):
            # Create fp32 versions of FX and Eager models
            m1 = torch.nn.Sequential(float_cls(1, 1, 1))
            m2 = torch.nn.Sequential(float_cls(1, 1, 1))
            m2.load_state_dict(m1.state_dict())
            m2 = torch.quantization.QuantWrapper(m2)
            # FX graph
            q_result1 = self.checkGraphModeFxOp(
                m1, (data,), QuantType.STATIC,
                expected_node_occurrence={
                    ns.call_module(q_cls): 1,
                })
            # Eager
            m2.qconfig = get_default_qconfig(torch.backends.quantized.engine)
            m2.eval()
            m2p = torch.quantization.prepare(m2)
            m2p(data)
            m2q = torch.quantization.convert(m2p)
            q_result2 = m2q(data)
            # verify results match
            self.assertTrue(torch.allclose(q_result1, q_result2))

    @unittest.skipUnless('qnnpack' in supported_qengines,
                         "This Pytorch Build has not been built with or does not support QNNPACK")
    def test_conv_transpose_1d(self):
        self._test_conv_transpose_impl(
            torch.nn.ConvTranspose1d, nnq.ConvTranspose1d, torch.randn(4, 1, 4))

    @unittest.skipUnless('qnnpack' in supported_qengines,
                         "This Pytorch Build has not been built with or does not support QNNPACK")
    def test_conv_transpose_2d(self):
        self._test_conv_transpose_impl(
            torch.nn.ConvTranspose2d, nnq.ConvTranspose2d, torch.randn(4, 1, 4, 4))

    def test_reshape_fp16(self):
        class M(torch.nn.Module):
            def __init__(self, w, b):
                super().__init__()
                self.w = w
                self.b = b

            def forward(self, x):
                x = torch.nn.functional.linear(x, self.w)
                x = x.reshape(-1, 4)
                x = torch.nn.functional.linear(x, self.w)
                return x

        w = torch.randn(4, 4)
        b = torch.randn(4)
        m = M(w, b).eval()
        qconfig_dict = {
            # this has no effect on reshape since it's a CopyNode
            "": float16_static_qconfig,
            "object_type": [
                (torch.nn.functional.linear, default_qconfig)
            ]
        }
        m = prepare_fx(m, qconfig_dict)
        expected_occurrence = {
            # input and weight of first and second linear, output of first and second linear
            ns.call_module(torch.quantization.MinMaxObserver): 6,
        }
        self.checkGraphModuleNodes(
            m,
            expected_node_occurrence=expected_occurrence
        )
        # make sure it runs
        m = convert_fx(m)
        expected_occurrence = {
            ns.call_function(torch.quantize_per_tensor): 2,
            ns.call_method("dequantize"): 2,
            ns.call_method("to"): 1,
            ns.call_function(torch.ops.quantized.linear): 2
        }
        self.checkGraphModuleNodes(
            m,
            expected_node_occurrence=expected_occurrence
        )

    def test_multiple_qconfigs_for_single_value(self):
        """ Test multiple qconfigs for a single value"""
        class M(torch.nn.Module):
            def __init__(self, w, b):
                super().__init__()
                self.w = w
                self.b = b

            def forward(self, x):
                x = torch.nn.functional.linear(x, self.w)
                x = torch.sigmoid(x)
                return x

        w = torch.randn(4, 4)
        b = torch.randn(4)
        m = M(w, b).eval()
        qconfig_dict = {
            "": float16_static_qconfig,
            "object_type": [
                (torch.nn.functional.linear, default_qconfig)
            ]
        }
        m = prepare_fx(m, qconfig_dict)
        expected_occurrence = {
            # input and weight of linear, output of linear
            ns.call_module(torch.quantization.MinMaxObserver): 3,
            # input and output of sigmoid
            ns.call_module(torch.quantization.PlaceholderObserver): 2,
        }
        self.checkGraphModuleNodes(
            m,
            expected_node_occurrence=expected_occurrence
        )
        # make sure it runs
        m = convert_fx(m)
        expected_occurrence = {
            ns.call_function(torch.quantize_per_tensor): 1,
            ns.call_method("dequantize"): 3,
            ns.call_method("to"): 2
        }
        self.checkGraphModuleNodes(
            m,
            expected_node_occurrence=expected_occurrence
        )

    def test_boolean_tensor(self):
        """ Make sure we don't insert observer for boolean Tensors """
        class M(torch.nn.Module):
            def forward(self, x, mask):
                mask = mask.unsqueeze(0)
                mask = mask.unsqueeze(1)
                x = x.masked_fill(mask, 1)
                return x

        m = M().eval()
        m = prepare_fx(m, {"": default_qconfig})
        expected_occurrence = {
            ns.call_module(torch.quantization.MinMaxObserver): 0
        }
        self.checkGraphModuleNodes(
            m,
            expected_node_occurrence=expected_occurrence)
        m = convert_fx(m)
        m(torch.rand(1, 2, 3, 4), torch.rand(3, 4).bool())
        return m


class TestQuantizeFxModels(QuantizationTestCase):
    def _test_model_impl(
            self, mode, name, model, eager_quantizable_model,
            check_with_eager=True,
            diff_of_quant=None,
            diff_from_eager=None):
        if diff_of_quant is None or diff_from_eager is None:
            diff_of_quant = {}
            diff_from_eager = {}

        if mode not in diff_of_quant or mode not in diff_from_eager:
            diff_of_quant[mode] = {}
            diff_from_eager[mode] = {}

        input_tensor = torch.rand(1, 3, 224, 224)
        input_tensor_inception = torch.rand(1, 3, 299, 299)
        output_value = torch.randint(0, 1, (1,))

        # print('quantizing:', name, ' mode:', mode)
        if name == 'inception_v3':
            input_value = input_tensor_inception
        else:
            input_value = input_tensor

        qconfig = default_qconfig if mode == 'static' else default_qat_qconfig
        qconfig_dict = {'': qconfig}
        script = torch.jit.script(model)

        # make sure graph module and script module are both runanble
        original_out = model(input_value)
        is_not_tuple_out = not isinstance(original_out, tuple)
        script_out = script(input_value)

        # set to train just before quantization
        prepare_fx_fn = prepare_fx
        if mode != 'static':
            model.train()
            prepare_fx_fn = prepare_qat_fx

        prepared = prepare_fx_fn(model, qconfig_dict)

        if mode == 'ddp':
            mp.spawn(run_ddp,
                     args=(world_size, prepared),
                     nprocs=world_size,
                     join=True)
        elif mode == 'qat':
            assert prepared.training, 'prepared must be in training mode for qat'
            optimizer = torch.optim.SGD(prepared.parameters(), lr=0.0001)
            criterion = nn.CrossEntropyLoss()
            train_one_epoch(prepared, criterion, optimizer, [(input_value, output_value)], torch.device('cpu'), 1)
        else:
            for i in range(10):
                prepared(input_value)

        # print('after observation root:', prepared.root)

        qgraph = convert_fx(prepared)
        # print('after quantization root:', qgraph.root)
        # print('after quantization code:', qgraph.src)
        qgraph.eval()
        qgraph_script = torch.jit.script(qgraph)
        # print('quantized and scripted:', qgraph_script.graph)

        qgraph_out = qgraph(input_value)
        qgraph_script = qgraph_script(input_value)

        if is_not_tuple_out:
            diff_of_quant[mode][name] = (original_out - qgraph_out).abs().max()
            assert torch.allclose(qgraph_out, qgraph_script), 'graph, scripted graph'
        else:
            print('tuple output')

        if eager_quantizable_model is not None:
            # comparing to eager mode quantization
            qeager = eager_quantizable_model
            ref_out = qeager(input_value)
            qeager.qconfig = qconfig
            if mode == 'static':
                qeager.fuse_model()
                prepare(qeager, inplace=True)
            else:
                qeager.train()
                qeager.fuse_model()
                prepare_qat(qeager, inplace=True)

            # calibration
            if mode == 'ddp':
                mp.spawn(run_ddp,
                         args=(world_size, qeager),
                         nprocs=world_size,
                         join=True)
            elif mode == 'qat':
                assert qeager.training, 'qeager should be in training mode for qat'
                optimizer = torch.optim.SGD(qeager.parameters(), lr=0.0001)
                train_one_epoch(qeager, criterion, optimizer, [(input_value, output_value)], torch.device('cpu'), 1)
            else:
                for i in range(10):
                    qeager(input_value)

            # print('ref after observation:', qeager)

            convert(qeager, inplace=True)
            qeager.eval()

            # print('ref after quantization:', qeager)
            qeager_out = qeager(input_value)
            qeager_script = torch.jit.script(qeager)
            qscript_out = qeager_script(input_value)
            if is_not_tuple_out:
                diff_from_eager[mode][name] = (qeager_out - qgraph_out).abs().max()
                if check_with_eager:
                    self.assertEqual(diff_from_eager[mode][name], 0,
                                     'Result of graph mode quantization and ' +
                                     'eager mode quantization on model: ' + name +
                                     ' should match. Mode: ' + mode +
                                     ' diff:' + str(diff_from_eager[mode][name]))

    def _test_building_block(self, quant_type, BB):
        eager = BB().float()
        graph = copy.deepcopy(eager)

        if quant_type == QuantType.STATIC:
            qconfig = default_qconfig
            eager_prepare = prepare
            graph_prepare = prepare_fx
            eager.eval()
            graph.eval()
            calibrate_or_train = test_only_eval_fn
            data = self.img_data_2d
        else:
            assert quant_type == QuantType.QAT
            qconfig = default_qat_qconfig
            eager_prepare = prepare_qat
            graph_prepare = prepare_qat_fx
            eager.train()
            graph.train()
            calibrate_or_train = test_only_train_fn
            data = self.img_data_2d_train

        if hasattr(eager, "fuse_model"):
            eager.fuse_model()
        eager = QuantWrapper(eager)
        eager.qconfig = qconfig
        eager = eager_prepare(eager)

        qconfig_dict = {"": qconfig}
        graph = graph_prepare(graph, qconfig_dict)

        eager_out = eager(data[0][0])
        graph_out = graph(data[0][0])
        self.assertEqual(eager_out, graph_out)

        calibrate_or_train(eager, data)
        calibrate_or_train(graph, data)

        eager = convert(eager)
        graph = convert_fx(graph)

        eager_out = eager(data[0][0])
        graph_out = graph(data[0][0])
        self.assertEqual(eager_out, graph_out)

    @override_qengines
    def test_resnet_base(self):
        models = [ResNetBase]
        options = itertools.product(self.static_quant_types, models)
        for quant_type, M in options:
            self._test_building_block(quant_type, M)

    @skip_if_no_torchvision
    @skipIfNoFBGEMM
    @unittest.skip("skip for now since tbb failed")
    def test_torchvision(self):
        from torchvision import models
        from torchvision.models import quantization as quantized_models
        from torchvision.models.quantization.utils import _replace_relu

        def get_available_classification_models(models):
            return [k for k, v in models.__dict__.items() if callable(v) and k[0].lower() == k[0] and k[0] != "_"]

        model_list = get_available_classification_models(models)
        quantized_model_list = get_available_classification_models(quantized_models)

        no_pretrained_model = set(['shufflenet_v2_x0_5', 'shufflenet_v2_x1_5', 'shufflenet_v2_x2_0'])
        quantized_model_list = set(quantized_model_list) - no_pretrained_model
        # test eager and graph consistency
        model_list = quantized_model_list
        model_list = set(model_list)
        # mobilenet/inception_v3/googlenet qat is not working due to AdaptiveAveragePool qat
        # we might observe the output of AdaptiveAveragePool in the future
        # and re-enable the test
        fx_eager_not_matching = [
            ("mobilenet_v2", "qat"),
            ("inception_v3", "qat"),
            ("googlenet", "qat")
        ]  # because relu6 is replaced as relu in mobilenetv2

        diff_of_quant = {}
        diff_from_eager = {}
        modes = ['static', 'qat']
        options = itertools.product(modes, model_list)
        for mode, name in options:
            pretrained = name in quantized_model_list  # load pretrained model to compare with quantized model
            kwargs = {}
            # turn off transform input for inception_v3 since
            # it's not quantized in eager mode and in fx graph
            # mode we can't skip quantizing a method right now
            # (might be supported in the future)
            if name in ["inception_v3", "googlenet"]:
                kwargs["transform_input"] = False
            eager_quantizable_model = None
            if name in quantized_model_list:
                eager_quantizable_model = quantized_models.__dict__[name](pretrained=True, quantize=False, **kwargs).eval().float()
            # compare with eager mode quantized model when it is available
            pretrained = eager_quantizable_model is not None
            model = models.__dict__[name](pretrained=pretrained, **kwargs).eval().float()
            if name == "mobilenet_v2":
                _replace_relu(model)
            # disable aux logits
            if hasattr(model, "aux_logits"):
                model.aux_logits = False
                model.AuxLogits = None
                if eager_quantizable_model:
                    eager_quantizable_model.aux_logits = False
                    eager_quantizable_model.AuxLogits = None

            check_with_eager = (name, mode) not in fx_eager_not_matching
            self._test_model_impl(
                mode, name, model, eager_quantizable_model,
                check_with_eager,
                diff_of_quant, diff_from_eager)

        def print_diffs(diffs):
            for mode, diffs_for_mode in diffs.items():
                print('mode:', mode)
                for name, diff in diffs_for_mode.items():
                    print(name, ':', diff)

        # print('differences between float and quantized')
        # print_diffs(diff_of_quant)
        # print('----------------------')
        # print('differences between graph mode and eager mode')
        # print_diffs(diff_from_eager)
        # print('----------------------')

    @skip_if_no_torchvision
    @skipIfNoFBGEMM
    @unittest.skip("TODO: Test is always failing - https://github.com/pytorch/pytorch/issues/54979")
    def test_resnet18_ddp(self):
        from torchvision import models
        from torchvision.models import quantization as quantized_models
        eager_quantizable_model = quantized_models.__dict__[name](pretrained=True, quantize=False).eval().float()
        model = models.__dict__[name](pretrained=True).eval().float()
        self._test_model_impl(
            'ddp', 'resnet18', model, eager_quantizable_model)<|MERGE_RESOLUTION|>--- conflicted
+++ resolved
@@ -2234,8 +2234,6 @@
             },
             prepare_custom_config_dict=prepare_custom_config_dict)
 
-<<<<<<< HEAD
-=======
     def test_deepcopy_preserve_attributes(self):
         class M(torch.nn.Module):
             def __init__(self):
@@ -2255,7 +2253,6 @@
         m2 = copy.deepcopy(m)
         self.assertTrue(hasattr(m2, "attr"))
 
->>>>>>> 9f77456f
 @skipIfNoFBGEMM
 class TestQuantizeFxOps(QuantizationTestCase):
     """Unit tests for individual ops
