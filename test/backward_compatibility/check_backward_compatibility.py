import argparse
import datetime
import re
import sys
from collections import defaultdict

import torch
from torch._C import parse_schema


# The date specifies how long the allowlist exclusion should apply to.
#
#   - If we NEVER give BC guarantee for an operator, you can put the
#     date arbitrarily far in the future.
#   - Otherwise, pick a date that is far enough in the future that you
#     believe you can land your diff before then.
#
# Allowlist entries can be removed after the date listed on them passes.
#
# Allowlist item format:
# [
#   0: function name regex
#   1: date until which the allowlist entry is valid
#   2: (optional) function argument regex
# ]
#
# NB: function name DOES NOT include overload name!
ALLOW_LIST = [
    ("c10_experimental", datetime.date(2222, 1, 1)),
    # Internal
    ("static", datetime.date(9999, 1, 1)),
    ("prim::ModuleDictIndex", datetime.date(9999, 1, 1)),
    ("prim::MKLDNNRelu6", datetime.date(9999, 1, 1)),
    ("prim::MKLDNNRelu6_", datetime.date(9999, 1, 1)),
    ("prim::Concat", datetime.date(9999, 1, 1)),
    # Internal, profiler-specific ops
    ("profiler::_call_end_callbacks_on_jit_fut*", datetime.date(9999, 1, 1)),
    ("profiler::_record_function_enter", datetime.date(9999, 1, 1)),
    ("aten::linalg_matrix_rank", datetime.date(2021, 10, 30)),
    ("aten::linalg_pinv", datetime.date(2021, 10, 30)),
    ("aten::_cholesky_helper", datetime.date(9999, 1, 1)),
    ("aten::_lstsq_helper", datetime.date(9999, 1, 1)),
    ("aten::_syevd_helper", datetime.date(9999, 1, 1)),
    ("aten::_lu_solve_helper", datetime.date(9999, 1, 1)),
    ("aten::_lu_with_info", datetime.date(9999, 1, 1)),
    ("aten::_linalg_solve_out_helper_", datetime.date(9999, 1, 1)),
    ("aten::select_backward", datetime.date(9999, 1, 1)),
    ("aten::slice_backward", datetime.date(9999, 1, 1)),
    ("aten::diagonal_backward", datetime.date(9999, 1, 1)),
    ("aten::rowwise_prune", datetime.date(9999, 1, 1)),
    ("aten::_triangular_solve_helper", datetime.date(9999, 1, 1)),
    ("aten::adaptive_avg_pool3d_backward", datetime.date(9999, 1, 1)),
    ("aten::_embedding_bag_dense_backward", datetime.date(9999, 1, 1)),
    ("aten::randperm", datetime.date(9999, 1, 1)),
    ("aten::thnn_conv2d_forward", datetime.date(2021, 9, 30)),
    ("aten::thnn_conv2d_backward", datetime.date(2021, 9, 30)),
    ("aten::_log_softmax_backward_data", datetime.date(2021, 10, 21)),
    ("aten::_softmax_backward_data", datetime.date(2021, 10, 21)),
    ("aten::fused_moving_avg_obs_fake_quant", datetime.date(2021, 10, 21)),
    ("aten::_fused_moving_avg_obs_fq_helper", datetime.date(2021, 10, 21)),
    ("aten::_baddbmm_mkl_", datetime.date(2021, 10, 31)),
    ("aten::grid_sampler_2d_backward", datetime.date(2021, 10, 21)),
<<<<<<< HEAD
    ("q::_FloatToBfloat16Quantized", datetime.date(2021, 12, 21)),
    ("q::_Bfloat16QuantizedToFloat", datetime.date(2021, 12, 21)),
=======
    ("prim::TensorExprDynamicGuard", datetime.date(2021, 11, 20)),
>>>>>>> 0a5ead9b
]

ALLOW_LIST_COMPILED = [
    (
        re.compile(item[0]),
        item[1],
        re.compile(item[2]) if len(item) > 2 else None,
    ) for item in ALLOW_LIST if item[1] >= datetime.date.today()
]

def allow_listed(schema):
    for item in ALLOW_LIST_COMPILED:
        if item[0].search(str(schema)):
            if len(item) > 2 and item[2] is not None:
                # if arguments regex is present, use it
                return bool(item[2].search(str(schema)))
            return True
    return False


# The nightly will fail to parse newly added syntax to schema declarations
# Add new schemas that will fail the nightly here
dont_parse_list = [
    ("_TorchScriptTesting.*", datetime.date(2099, 9, 17)),
    ("test_backend", datetime.date(2099, 9, 17)),
    ("dist_c10d", datetime.date(2099, 9, 17)),
]


def dont_parse(schema_line):
    for item in dont_parse_list:
        if item[1] < datetime.date.today():
            continue
        regexp = re.compile(item[0])
        if regexp.search(schema_line):
            return True
    return False


def check_bc(existing_schemas):
    new_schemas = torch._C._jit_get_all_schemas()
    new_schemas += torch._C._jit_get_custom_class_schemas()
    new_schema_dict = defaultdict(list)
    for s in new_schemas:
        new_schema_dict[s.name].append(s)

    is_bc = True
    broken_ops = []
    for existing_schema in existing_schemas:
        if allow_listed(existing_schema):
            print("schema: ", str(existing_schema), " found on allowlist, skipping")
            continue
        print("processing existing schema: ", str(existing_schema))
        matching_new_schemas = new_schema_dict.get(existing_schema.name, [])
        found = False
        for matching_new_schema in matching_new_schemas:
            if matching_new_schema.is_backward_compatible_with(existing_schema):
                found = True
                break
        if not found:
            print(
                "Can NOT find backward compatible schemas after changes "
                "for schema {} from the following candidates:\n[\n{}\n]".format(
                    str(existing_schema),
                    "\n\t".join(str(s) for s in matching_new_schemas),
                )
            )
            # TODO Print out more details about why candidates don't match.
            broken_ops.append(str(existing_schema))
            is_bc = False
    if is_bc:
        print("Found backward compatible schemas for all existing schemas")
    else:
        print(
            "The PR is introducing backward incompatible changes to the "
            "operator library. Please contact PyTorch team to confirm "
            "whether this change is wanted or not. \n\nBroken ops: "
            "[\n\t{}\n]".format("\n\t".join(broken_ops))
        )
    return is_bc


if __name__ == "__main__":
    parser = argparse.ArgumentParser(description="Process some integers.")
    parser.add_argument(
        "--existing-schemas",
        help="filename to load existing schemas",
        type=str,
        default="schemas.txt",
    )
    args = parser.parse_args()
    existing_schema_dict = dict()
    slist = []
    with open(args.existing_schemas, "r") as f:
        while True:
            line = f.readline()
            if not line:
                break

            if dont_parse(line.strip()):
                print("Not parsing schema line: ", line.strip())
                continue
            s = parse_schema(line.strip())
            slist.append(s)

    if not check_bc(slist):
        sys.exit(1)<|MERGE_RESOLUTION|>--- conflicted
+++ resolved
@@ -60,12 +60,9 @@
     ("aten::_fused_moving_avg_obs_fq_helper", datetime.date(2021, 10, 21)),
     ("aten::_baddbmm_mkl_", datetime.date(2021, 10, 31)),
     ("aten::grid_sampler_2d_backward", datetime.date(2021, 10, 21)),
-<<<<<<< HEAD
+    ("prim::TensorExprDynamicGuard", datetime.date(2021, 11, 20)),
     ("q::_FloatToBfloat16Quantized", datetime.date(2021, 12, 21)),
     ("q::_Bfloat16QuantizedToFloat", datetime.date(2021, 12, 21)),
-=======
-    ("prim::TensorExprDynamicGuard", datetime.date(2021, 11, 20)),
->>>>>>> 0a5ead9b
 ]
 
 ALLOW_LIST_COMPILED = [
